﻿<?xml version="1.0" encoding="utf-8"?>
<root>
  <!-- 
    Microsoft ResX Schema 
    
    Version 2.0
    
    The primary goals of this format is to allow a simple XML format 
    that is mostly human readable. The generation and parsing of the 
    various data types are done through the TypeConverter classes 
    associated with the data types.
    
    Example:
    
    ... ado.net/XML headers & schema ...
    <resheader name="resmimetype">text/microsoft-resx</resheader>
    <resheader name="version">2.0</resheader>
    <resheader name="reader">System.Resources.ResXResourceReader, System.Windows.Forms, ...</resheader>
    <resheader name="writer">System.Resources.ResXResourceWriter, System.Windows.Forms, ...</resheader>
    <data name="Name1"><value>this is my long string</value><comment>this is a comment</comment></data>
    <data name="Color1" type="System.Drawing.Color, System.Drawing">Blue</data>
    <data name="Bitmap1" mimetype="application/x-microsoft.net.object.binary.base64">
        <value>[base64 mime encoded serialized .NET Framework object]</value>
    </data>
    <data name="Icon1" type="System.Drawing.Icon, System.Drawing" mimetype="application/x-microsoft.net.object.bytearray.base64">
        <value>[base64 mime encoded string representing a byte array form of the .NET Framework object]</value>
        <comment>This is a comment</comment>
    </data>
                
    There are any number of "resheader" rows that contain simple 
    name/value pairs.
    
    Each data row contains a name, and value. The row also contains a 
    type or mimetype. Type corresponds to a .NET class that support 
    text/value conversion through the TypeConverter architecture. 
    Classes that don't support this are serialized and stored with the 
    mimetype set.
    
    The mimetype is used for serialized objects, and tells the 
    ResXResourceReader how to depersist the object. This is currently not 
    extensible. For a given mimetype the value must be set accordingly:
    
    Note - application/x-microsoft.net.object.binary.base64 is the format 
    that the ResXResourceWriter will generate, however the reader can 
    read any of the formats listed below.
    
    mimetype: application/x-microsoft.net.object.binary.base64
    value   : The object must be serialized with 
            : System.Runtime.Serialization.Formatters.Binary.BinaryFormatter
            : and then encoded with base64 encoding.
    
    mimetype: application/x-microsoft.net.object.soap.base64
    value   : The object must be serialized with 
            : System.Runtime.Serialization.Formatters.Soap.SoapFormatter
            : and then encoded with base64 encoding.

    mimetype: application/x-microsoft.net.object.bytearray.base64
    value   : The object must be serialized into a byte array 
            : using a System.ComponentModel.TypeConverter
            : and then encoded with base64 encoding.
    -->
  <xsd:schema id="root" xmlns="" xmlns:xsd="http://www.w3.org/2001/XMLSchema" xmlns:msdata="urn:schemas-microsoft-com:xml-msdata">
    <xsd:import namespace="http://www.w3.org/XML/1998/namespace" />
    <xsd:element name="root" msdata:IsDataSet="true">
      <xsd:complexType>
        <xsd:choice maxOccurs="unbounded">
          <xsd:element name="metadata">
            <xsd:complexType>
              <xsd:sequence>
                <xsd:element name="value" type="xsd:string" minOccurs="0" />
              </xsd:sequence>
              <xsd:attribute name="name" use="required" type="xsd:string" />
              <xsd:attribute name="type" type="xsd:string" />
              <xsd:attribute name="mimetype" type="xsd:string" />
              <xsd:attribute ref="xml:space" />
            </xsd:complexType>
          </xsd:element>
          <xsd:element name="assembly">
            <xsd:complexType>
              <xsd:attribute name="alias" type="xsd:string" />
              <xsd:attribute name="name" type="xsd:string" />
            </xsd:complexType>
          </xsd:element>
          <xsd:element name="data">
            <xsd:complexType>
              <xsd:sequence>
                <xsd:element name="value" type="xsd:string" minOccurs="0" msdata:Ordinal="1" />
                <xsd:element name="comment" type="xsd:string" minOccurs="0" msdata:Ordinal="2" />
              </xsd:sequence>
              <xsd:attribute name="name" type="xsd:string" use="required" msdata:Ordinal="1" />
              <xsd:attribute name="type" type="xsd:string" msdata:Ordinal="3" />
              <xsd:attribute name="mimetype" type="xsd:string" msdata:Ordinal="4" />
              <xsd:attribute ref="xml:space" />
            </xsd:complexType>
          </xsd:element>
          <xsd:element name="resheader">
            <xsd:complexType>
              <xsd:sequence>
                <xsd:element name="value" type="xsd:string" minOccurs="0" msdata:Ordinal="1" />
              </xsd:sequence>
              <xsd:attribute name="name" type="xsd:string" use="required" />
            </xsd:complexType>
          </xsd:element>
        </xsd:choice>
      </xsd:complexType>
    </xsd:element>
  </xsd:schema>
  <resheader name="resmimetype">
    <value>text/microsoft-resx</value>
  </resheader>
  <resheader name="version">
    <value>2.0</value>
  </resheader>
  <resheader name="reader">
    <value>System.Resources.ResXResourceReader, System.Windows.Forms, Version=4.0.0.0, Culture=neutral, PublicKeyToken=b77a5c561934e089</value>
  </resheader>
  <resheader name="writer">
    <value>System.Resources.ResXResourceWriter, System.Windows.Forms, Version=4.0.0.0, Culture=neutral, PublicKeyToken=b77a5c561934e089</value>
  </resheader>
  <data name="LaunchUrlToolTip" xml:space="preserve">
    <value>Specifies the URL to open in the browser.  If unspecified http://localhost:port is used.\r\nIf a port is specified, it needs to be specified here as well.</value>
  </data>
  <data name="NodeExeArguments" xml:space="preserve">
    <value>Arguments to Node.exe</value>
  </data>
  <data name="NodeExeArgumentsDescription" xml:space="preserve">
    <value>Specifies the options provided to node.exe, such as -e or -i.</value>
  </data>
  <data name="NodeExeArgumentsToolTip" xml:space="preserve">
    <value>Specifies the options provided to node.exe, such as -e or -i.</value>
  </data>
  <data name="NodeExePath" xml:space="preserve">
    <value>Node.exe path</value>
  </data>
  <data name="NodeExePathToolTip" xml:space="preserve">
    <value>Specifies the path to the node.exe executable.</value>
  </data>
  <data name="NodejsPort" xml:space="preserve">
    <value>Node.js Port</value>
  </data>
  <data name="NodejsNotInstalled" xml:space="preserve">
    <value>Node.js does not appear to be installed.  Please download and install Node.js or configure a projects properties page so that it points to where you have installed node.exe.</value>
  </data>
  <data name="NodejsPortToolTip" xml:space="preserve">
    <value>Specifies the port number used for process.env.port, if unspecified a random port is generated.</value>
  </data>
  <data name="NpmPackageName" xml:space="preserve">
    <value>Package Name</value>
  </data>
  <data name="NpmPackageNameDescription" xml:space="preserve">
    <value>Name of package, as specified in its package.json.</value>
  </data>
  <data name="NpmPackageVersion" xml:space="preserve">
    <value>Version</value>
  </data>
  <data name="NpmPackageVersionDescription" xml:space="preserve">
    <value>Installed version of package.</value>
  </data>
  <data name="NpmPackageRequestedVersionRange" xml:space="preserve">
    <value>Requested Version</value>
  </data>
  <data name="NpmPackageRequestedVersionRangeDescription" xml:space="preserve">
    <value>Version of package requested in package.json belonging to parent package or project.</value>
  </data>
  <data name="NpmPackageNewVersionAvailable" xml:space="preserve">
    <value>Newer Version Available</value>
  </data>
  <data name="NpmPackageNewVersionAvailableDescription" xml:space="preserve">
    <value>Indicates whether or not a newer version of the package is available.</value>
  </data>
  <data name="NpmPackageDescription" xml:space="preserve">
    <value>Description</value>
  </data>
  <data name="NpmPackageDescriptionDescription" xml:space="preserve">
    <value>Package description.</value>
  </data>
  <data name="NpmPackageKeywords" xml:space="preserve">
    <value>Keywords</value>
  </data>
  <data name="NpmPackageKeywordsDescription" xml:space="preserve">
    <value>Package keywords.</value>
  </data>
  <data name="NpmPackageAuthor" xml:space="preserve">
    <value>Author</value>
  </data>
  <data name="NpmPackageAuthorDescription" xml:space="preserve">
    <value>Primary or original author of package; there may also be additional contributors.</value>
  </data>
  <data name="NpmPackagePath" xml:space="preserve">
    <value>Path</value>
  </data>
  <data name="NpmPackagePathDescription" xml:space="preserve">
    <value>Location of package on disk.</value>
  </data>
  <data name="NpmPackageType" xml:space="preserve">
    <value>Package Type</value>
  </data>
  <data name="NpmPackageTypeDescription" xml:space="preserve">
    <value>Indicates whether package is global, or locally installed in your project, and whether or not it is a sub-package.</value>
  </data>
  <data name="NpmPackageLinkStatus" xml:space="preserve">
    <value>Link Status</value>
  </data>
  <data name="NpmPackageLinkStatusDescription" xml:space="preserve">
    <value>Indicates whether a package has been linked from globally installed packages.</value>
  </data>
  <data name="NpmPackageIsListedInParentPackageJson" xml:space="preserve">
    <value>Listed As Dependency</value>
  </data>
  <data name="NpmPackageIsListedInParentPackageJsonDescription" xml:space="preserve">
    <value>Indicates whether or not the package is listed as a package.json dependency.</value>
  </data>
  <data name="NpmPackageIsMissing" xml:space="preserve">
    <value>Missing</value>
  </data>
  <data name="NpmPackageIsMissingDescription" xml:space="preserve">
    <value>Indicates whether or not the package is a missing dependency.</value>
  </data>
  <data name="NpmPackageIsDevDependency" xml:space="preserve">
    <value>Dev Dependency</value>
  </data>
  <data name="NpmPackageIsDevDependencyDescription" xml:space="preserve">
    <value>Indicates whether or not the package is a development dependency.</value>
  </data>
  <data name="NpmPackageIsOptionalDependency" xml:space="preserve">
    <value>Optional Dependency</value>
  </data>
  <data name="NpmPackageIsOptionalDependencyDescription" xml:space="preserve">
    <value>Indicates whether or not the package is an optional dependency.</value>
  </data>
  <data name="NpmPackageIsBundledDependency" xml:space="preserve">
    <value>Bundled Dependency</value>
  </data>
  <data name="NpmPackageIsBundledDependencyDescription" xml:space="preserve">
    <value>Indicates whether or not the package is a bundled dependency.</value>
  </data>
  <data name="CategoryVersion" xml:space="preserve">
    <value>Version</value>
  </data>
  <data name="CategoryStatus" xml:space="preserve">
    <value>Status</value>
  </data>
  <data name="PackageTypeLocal" xml:space="preserve">
    <value>Local</value>
  </data>
  <data name="PackageTypeLocalSubpackage" xml:space="preserve">
    <value>Local sub-package</value>
  </data>
  <data name="PackageTypeGlobal" xml:space="preserve">
    <value>Global</value>
  </data>
  <data name="PackageTypeGlobalSubpackage" xml:space="preserve">
    <value>Global sub-package</value>
  </data>
  <data name="LinkStatusLocallyInstalled" xml:space="preserve">
    <value>Installed locally</value>
  </data>
  <data name="LinkStatusLinkedFromGlobal" xml:space="preserve">
    <value>Installed locally or linked from global packages</value>
  </data>
  <data name="LinkStatusNotLinkedToProject" xml:space="preserve">
    <value>Not linked to project</value>
  </data>
  <data name="LinkStatusLinkedToProject" xml:space="preserve">
    <value>Linked or installed into project</value>
  </data>
  <data name="LinkStatusNotApplicableSubPackages" xml:space="preserve">
    <value>Not applicable for sub-packages.</value>
  </data>
  <data name="LinkStatusUnknown" xml:space="preserve">
    <value>Unknown</value>
  </data>
  <data name="NewVersionNotApplicableSubpackage" xml:space="preserve">
    <value>Not applicable for sub-packages</value>
  </data>
  <data name="NewVersionUnknown" xml:space="preserve">
    <value>Unknown</value>
  </data>
  <data name="NewVersionPackageCatalogNotRetrieved" xml:space="preserve">
    <value>Package catalog not yet retrieved</value>
  </data>
  <data name="NewVersionYes" xml:space="preserve">
    <value>Yes: {0}</value>
  </data>
  <data name="NewVersionNo" xml:space="preserve">
    <value>No</value>
  </data>
  <data name="RequestedVersionRangeNone" xml:space="preserve">
    <value>None</value>
  </data>
  <data name="NpmNodePackageInstallation" xml:space="preserve">
    <value>Package Installations</value>
  </data>
  <data name="NpmNodePackageInstallationDescription" xml:space="preserve">
    <value>Indicates whether the node manages local or global npm package installations.</value>
  </data>
  <data name="NpmNodePath" xml:space="preserve">
    <value>Path</value>
  </data>
  <data name="NpmNodePathDescription" xml:space="preserve">
    <value>Base path in which npm packages are installed.</value>
  </data>
  <data name="PackageInstallationGlobal" xml:space="preserve">
    <value>Global</value>
  </data>
  <data name="PackageInstallationLocal" xml:space="preserve">
    <value>Local</value>
  </data>
  <data name="ScriptArgumentsToolTip" xml:space="preserve">
    <value>Specifies the arguments passed to the script on launch.</value>
  </data>
  <data name="StartBrowserToolTip" xml:space="preserve">
    <value>When checked a web browser is opened on launch</value>
  </data>
  <data name="WorkingDirToolTip" xml:space="preserve">
    <value>Specifies the working directory where the node.exe process is launched.</value>
  </data>
  <data name="NodeExeDoesntExist" xml:space="preserve">
    <value>Your project is currently configured to look for Node.exe at "{0}" but the file does not exist.</value>
  </data>
  <data name="NodejsToolsForVisualStudio" xml:space="preserve">
    <value>Node.js Tools for Visual Studio</value>
  </data>
  <data name="NodeExePathNotFound" xml:space="preserve">
    <value>The specified Node.js interpreter does not exist.</value>
  </data>
  <data name="NodejsNotInstalledShort" xml:space="preserve">
    <value>Node.js has not been detected on your computer</value>
    <comment>Used in general property page when Node.exe isn't found</comment>
  </data>
  <data name="InvalidPortNumber" xml:space="preserve">
    <value>Invalid port number - the port should contain only digits.</value>
  </data>
  <data name="WorkingDirInvalidOrMissing" xml:space="preserve">
    <value>The specified working directory is invalid or missing.</value>
  </data>
  <data name="CatalogFilterLabelFilter">
    <value>Filter:</value>
  </data>
  <data name="CatalogFilterLabelNpmInstall">
    <value>npm install</value>
  </data>
  <data name="CatalogLoadingDefault">
    <value>Loading published package list...</value>
  </data>
  <data name="CatalogLoadingNoNpm">
    <value>Catalog retrieval aborted - npm.cmd not found</value>
  </data>
  <data name="NoKeywordsInPackage">
    <value>(This package has no keywords.)</value>
  </data>
  <data name="PackageCatalogRefreshing" xml:space="preserve">
    <value>Currently refreshing</value>
  </data>
  <data name="PackageCatalogRefreshNever" xml:space="preserve">
    <value>Never</value>
  </data>
  <data name="PackageCatalogRefreshODays" xml:space="preserve">
    <value>Today at {0}</value>
  </data>
  <data name="PackageCatalogRefresh1Day" xml:space="preserve">
    <value>Yesterday at {0}</value>
  </data>
  <data name="PackageCatalogRefresh2To7Days" xml:space="preserve">
    <value>{0} days ago</value>
  </data>
  <data name="PackageCatalogRefresh1Week" xml:space="preserve">
    <value>More than 1 week ago</value>
  </data>
  <data name="PackageCatalogRefresh2Weeks" xml:space="preserve">
    <value>More than 2 weeks ago</value>
  </data>
  <data name="PackageCatalogRefresh3Weeks" xml:space="preserve">
    <value>More than 3 weeks ago</value>
  </data>
  <data name="PackageCatalogRefresh1Month" xml:space="preserve">
    <value>More than 1 month ago</value>
  </data>
  <data name="PackageCatalogRefresh3Months" xml:space="preserve">
    <value>More than 3 months ago</value>
  </data>
  <data name="PackageCatalogRefresh6Months" xml:space="preserve">
    <value>Far too long ago</value>
  </data>
  <data name="PackageCount" xml:space="preserve">
    <value> - info for {0} packages retrieved</value>
  </data>
  <data name="PackageMatchCount" xml:space="preserve">
    <value> - {0} matching packages</value>
  </data>
  <data name="PackageInstalledLocally" xml:space="preserve">
    <value>Installed locally</value>
  </data>
  <data name="PackageInstalledLocallyOldVersion" xml:space="preserve">
    <value>Old version {0} installed locally</value>
  </data>
  <data name="PackageInstalledGlobally" xml:space="preserve">
    <value>Installed globally</value>
  </data>
  <data name="PackageInstalledGloballyOldVersion" xml:space="preserve">
    <value>Old version {0} installed globally</value>
  </data>
  <data name="NpmCancelledWithErrors" xml:space="preserve">
    <value>{0} cancelled with errors - see Output window for details</value>
  </data>
  <data name="NpmCompletedWithErrors" xml:space="preserve">
    <value>{0} completed with errors - see Output window for details</value>
  </data>
  <data name="NpmCancelled" xml:space="preserve">
    <value>{0} cancelled</value>
  </data>
  <data name="NpmSuccessfullyCompleted" xml:space="preserve">
    <value>{0} successfully completed</value>
  </data>
<<<<<<< HEAD
  <data name="NpmCatalogEmpty" xml:space="preserve">
    <value>Refresh failed - check connectivity</value>
  </data>
  <data name="NpmStatusReady" xml:space="preserve">
    <value>READY</value>
  </data>
  <data name="NpmStatusReadyWithErrors" xml:space="preserve">
    <value>READY - Last command(s) completed with errors</value>
  </data>
  <data name="NpmStatusExecuting" xml:space="preserve">
    <value>Executing: {0}</value>
  </data>
  <data name="NpmStatusExecutingQueued" xml:space="preserve">
    <value>Executing: {0} ({1} command(s) queued)</value>
  </data>
  <data name="NpmStatusExecutingErrors" xml:space="preserve">
    <value>ERRORS ENCOUNTERED - Executing: {0}</value>
  </data>
  <data name="NpmStatusExecutingQueuedErrors" xml:space="preserve">
    <value>ERRORS ENCOUNTERED - Executing: {0} ({1} command(s) queued)</value>
=======
  <data name="HasTests" xml:space="preserve">
    <value>HasTests</value>
  </data>
  <data name="HasTestsDescription" xml:space="preserve">
    <value>Specifies if file exports are tests.</value>
>>>>>>> 298138e7
  </data>
  <data name="DebuggerPort" xml:space="preserve">
    <value>Specifies the port used to communicate with the debugger</value>
  </data>
  <data name="EnvironmentVariables" xml:space="preserve">
    <value>Specifies environment variables to be set in the spawned process in the form NAME=value;NAME1=value</value>
  </data>
  <data name="DebuggerConnectionClosed" xml:space="preserve">
    <value>Debugger connection was closed.</value>
  </data>
</root><|MERGE_RESOLUTION|>--- conflicted
+++ resolved
@@ -412,7 +412,6 @@
   <data name="NpmSuccessfullyCompleted" xml:space="preserve">
     <value>{0} successfully completed</value>
   </data>
-<<<<<<< HEAD
   <data name="NpmCatalogEmpty" xml:space="preserve">
     <value>Refresh failed - check connectivity</value>
   </data>
@@ -433,13 +432,12 @@
   </data>
   <data name="NpmStatusExecutingQueuedErrors" xml:space="preserve">
     <value>ERRORS ENCOUNTERED - Executing: {0} ({1} command(s) queued)</value>
-=======
+  </data>
   <data name="HasTests" xml:space="preserve">
     <value>HasTests</value>
   </data>
   <data name="HasTestsDescription" xml:space="preserve">
     <value>Specifies if file exports are tests.</value>
->>>>>>> 298138e7
   </data>
   <data name="DebuggerPort" xml:space="preserve">
     <value>Specifies the port used to communicate with the debugger</value>
