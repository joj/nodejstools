--- conflicted
+++ resolved
@@ -28,11 +28,7 @@
             var dlg = new Project.ImportWizard.ImportWizard();
             var commandIdToRaise = (int)VSConstants.VSStd97CmdID.OpenProject;
 
-<<<<<<< HEAD
-            if (args is Microsoft.VisualStudio.Shell.OleMenuCmdEventArgs oleArgs)
-=======
             if (args is VisualStudio.Shell.OleMenuCmdEventArgs oleArgs)
->>>>>>> 7ccd991c
             {
                 if (oleArgs.InValue is string projectArgs)
                 {
