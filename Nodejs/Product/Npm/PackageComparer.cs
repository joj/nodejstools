﻿// Copyright (c) Microsoft.  All Rights Reserved.  Licensed under the Apache License, Version 2.0.  See License.txt in the project root for license information.

using System;
using System.Collections.Generic;

namespace Microsoft.NodejsTools.Npm
{
    public sealed class PackageComparer : IComparer<IPackage>
    {
        public static readonly PackageComparer Instance = new PackageComparer();

        private PackageComparer() { }

        public int Compare(IPackage x, IPackage y)
        {
            if (x == y)
            {
                return 0;
            }
            else if (null == x)
            {
                return -1;
            }
            else if (null == y)
            {
                return 1;
            }
            //  TODO: should take into account versions!
            return StringComparer.Ordinal.Compare(x.Name, y.Name);
        }
    }

    public sealed class PackageEqualityComparer : EqualityComparer<IPackage>
    {
<<<<<<< HEAD
        public static readonly PackageEqualityComparer Instance = new PackageEqualityComparer();
=======
        public static EqualityComparer<IPackage> Instance => new PackageEqualityComparer();
>>>>>>> b7ba9b81

        private PackageEqualityComparer() { }

        public override bool Equals(IPackage p1, IPackage p2)
        {
            if (p1 == p2)
            {
                return true;
            }
            if (p1 == null || p2 == null)
            {
                return false;
            }

            return p1.Name == p2.Name
                && p1.Version == p2.Version
                && p1.IsBundledDependency == p2.IsBundledDependency
                && p1.IsDevDependency == p2.IsDevDependency
                && p1.IsListedInParentPackageJson == p2.IsListedInParentPackageJson
                && p1.IsMissing == p2.IsMissing
                && p1.IsOptionalDependency == p2.IsOptionalDependency;
        }

        public override int GetHashCode(IPackage obj)
        {
            if(obj == null)
            {
                return 0;
            }

            if (obj.Name == null || obj.Version == null)
            {
                return obj.GetHashCode();
            }

            return obj.Name.GetHashCode() ^ obj.Version.GetHashCode();
        }
    }
}<|MERGE_RESOLUTION|>--- conflicted
+++ resolved
@@ -32,11 +32,7 @@
 
     public sealed class PackageEqualityComparer : EqualityComparer<IPackage>
     {
-<<<<<<< HEAD
         public static readonly PackageEqualityComparer Instance = new PackageEqualityComparer();
-=======
-        public static EqualityComparer<IPackage> Instance => new PackageEqualityComparer();
->>>>>>> b7ba9b81
 
         private PackageEqualityComparer() { }
 
