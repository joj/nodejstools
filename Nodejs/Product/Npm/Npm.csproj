<<<<<<< HEAD
﻿<?xml version="1.0" encoding="utf-8"?>
<Project ToolsVersion="4.0" DefaultTargets="Build" xmlns="http://schemas.microsoft.com/developer/msbuild/2003">
  <Choose>
    <When Condition=" '$(VisualStudioVersion)'=='15.0'  Or '$(TargetVisualStudioVersion)'=='VS150' ">
      <PropertyGroup>
        <MinimumVisualStudioVersion>15.0</MinimumVisualStudioVersion>
        <FileUpgradeFlags>
        </FileUpgradeFlags>
        <UpgradeBackupLocation>
        </UpgradeBackupLocation>
        <OldToolsVersion>4.0</OldToolsVersion>
      </PropertyGroup>
    </When>
    <When Condition=" '$(VisualStudioVersion)'=='14.0'  Or '$(TargetVisualStudioVersion)'=='VS140' ">
      <PropertyGroup>
        <MinimumVisualStudioVersion>14.0</MinimumVisualStudioVersion>
        <FileUpgradeFlags>
        </FileUpgradeFlags>
        <UpgradeBackupLocation>
        </UpgradeBackupLocation>
        <OldToolsVersion>4.0</OldToolsVersion>
      </PropertyGroup>
    </When>
    <When Condition=" '$(VisualStudioVersion)'=='12.0'  Or '$(TargetVisualStudioVersion)'=='VS120' ">
      <PropertyGroup>
        <MinimumVisualStudioVersion>12.0</MinimumVisualStudioVersion>
        <FileUpgradeFlags>
        </FileUpgradeFlags>
        <UpgradeBackupLocation>
        </UpgradeBackupLocation>
        <OldToolsVersion>4.0</OldToolsVersion>
      </PropertyGroup>
    </When>
    <When Condition=" '$(VisualStudioVersion)'=='11.0'  Or '$(TargetVisualStudioVersion)'=='VS110' ">
      <PropertyGroup>
        <MinimumVisualStudioVersion>11.0</MinimumVisualStudioVersion>
        <FileUpgradeFlags>
        </FileUpgradeFlags>
        <UpgradeBackupLocation>
        </UpgradeBackupLocation>
        <OldToolsVersion>4.0</OldToolsVersion>
      </PropertyGroup>
    </When>
  </Choose>
  <Import Project="..\ProjectBefore.settings" />
  <PropertyGroup>
    <Configuration Condition=" '$(Configuration)' == '' ">Debug</Configuration>
    <Platform Condition=" '$(Platform)' == '' ">x86</Platform>
    <ProjectGuid>{E5EF4B0A-AB41-4B98-8FA8-98D6348003A8}</ProjectGuid>
    <OutputType>Library</OutputType>
    <AppDesignerFolder>Properties</AppDesignerFolder>
    <RootNamespace>Microsoft.NodejsTools.Npm</RootNamespace>
    <AssemblyName>Microsoft.NodejsTools.Npm</AssemblyName>
    <RestorePackages>true</RestorePackages>
    <SccProjectName>SAK</SccProjectName>
    <SccLocalPath>SAK</SccLocalPath>
    <SccAuxPath>SAK</SccAuxPath>
    <SccProvider>SAK</SccProvider>
    <SolutionDir Condition="$(SolutionDir) == '' Or $(SolutionDir) == '*Undefined*'">..\..\</SolutionDir>
  </PropertyGroup>
  <PropertyGroup Condition=" '$(Platform)' == 'x86' ">
    <PlatformTarget>x86</PlatformTarget>
  </PropertyGroup>
  <PropertyGroup>
    <DefineConstants>$(DefineConstants);NO_WINDOWS</DefineConstants>
  </PropertyGroup>
  <ItemGroup>
    <Reference Include="System" />
    <Reference Include="System.Core" />
    <Reference Include="Microsoft.CSharp" />
    <Reference Include="System.Runtime.Serialization" />
  </ItemGroup>
  <Choose>
    <!-- 
    VS 2015's devenv.config.exe contains a bindingRedirect for Newtonsoft.Json
    (versions 0.0.0.0-6.0.0.0 -> 6.0.0.0) so until we upgrade everything to use
    6.0.0.0 (or get VS to remove the redirect) and deal with all the breaking changes,
    we should conditionally include the respective Newtonsoft.Json dll version so 
    that our tests will work with the version shipped with VS 2015.
    -->
    <When Condition="'$(VSTarget)' == '12.0' Or '$(VSTarget)' == '11.0'">
      <ItemGroup>
        <Reference Include="Newtonsoft.Json, Version=4.5.0.0, Culture=neutral, PublicKeyToken=30ad4fe6b2a6aeed, processorArchitecture=MSIL">
          <HintPath>..\..\packages\Newtonsoft.Json.4.5.11\lib\net40\Newtonsoft.Json.dll</HintPath>
        </Reference>
      </ItemGroup>
    </When>
    <When Condition="'$(VSTarget)' == '14.0' Or '$(VSTarget)' == '15.0'">
      <ItemGroup>
        <Reference Include="Newtonsoft.Json, Version=6.0.0.0, Culture=neutral, PublicKeyToken=30ad4fe6b2a6aeed, processorArchitecture=MSIL">
          <HintPath>..\..\packages\Newtonsoft.Json.6.0.4\lib\net40\Newtonsoft.Json.dll</HintPath>
        </Reference>
      </ItemGroup>
    </When>
  </Choose>
  <ItemGroup>
    <Compile Include="..\..\..\Common\Product\SharedProject\ProcessOutput.cs">
      <Link>ProcessOutput.cs</Link>
    </Compile>
    <Compile Include="..\..\..\Common\Product\SharedProject\CommonUtils.cs">
      <Link>CommonUtils.cs</Link>
    </Compile>
    <Compile Include="$(BuildRoot)\Nodejs\Product\Nodejs\NodejsConstants.cs">
      <Link>NodejsConstants.cs</Link>
    </Compile>
    <Compile Include="IHomepages.cs" />
    <Compile Include="IPackageCatalogFilter.cs" />
    <Compile Include="NativeMethods.cs" />
    <Compile Include="NpmArgumentBuilder.cs" />
    <Compile Include="NpmHelpers.cs" />
    <Compile Include="SemverVersionComparer.cs" />
    <Compile Include="SPI\AbstractNpmSearchComparer.cs" />
    <Compile Include="DependencyType.cs" />
    <Compile Include="DependencyUrlType.cs" />
    <Compile Include="DirectoryPackageJsonSource.cs" />
    <Compile Include="FilePackageJsonSource.cs" />
    <Compile Include="IBugs.cs" />
    <Compile Include="IBundledDependencies.cs" />
    <Compile Include="IDependencies.cs" />
    <Compile Include="IDependency.cs" />
    <Compile Include="IDependencyUrl.cs" />
    <Compile Include="IFiles.cs" />
    <Compile Include="IGlobalPackages.cs" />
    <Compile Include="IKeywords.cs" />
    <Compile Include="ILicense.cs" />
    <Compile Include="ILicenses.cs" />
    <Compile Include="IMan.cs" />
    <Compile Include="INodeModules.cs" />
    <Compile Include="INpmCommander.cs" />
    <Compile Include="INpmController.cs" />
    <Compile Include="INpmLogSource.cs" />
    <Compile Include="INpmPathProvider.cs" />
    <Compile Include="IPackage.cs" />
    <Compile Include="IPackageCatalog.cs" />
    <Compile Include="IPackageJson.cs" />
    <Compile Include="IPackageJsonSource.cs" />
    <Compile Include="IPerson.cs" />
    <Compile Include="IPkgStringArray.cs" />
    <Compile Include="IRootPackage.cs" />
    <Compile Include="IScript.cs" />
    <Compile Include="IScripts.cs" />
    <Compile Include="..\Nodejs\Nodejs.cs">
      <Link>Nodejs.cs</Link>
    </Compile>
    <Compile Include="NodeModuleBuilder.cs" />
    <Compile Include="NpmCatalogEmptyException.cs" />
    <Compile Include="NpmCommandCompletedEventArgs.cs" />
    <Compile Include="NpmControllerFactory.cs" />
    <Compile Include="NpmExceptionEventArgs.cs" />
    <Compile Include="NpmExecutionException.cs" />
    <Compile Include="NpmLogEventArgs.cs" />
    <Compile Include="NpmNotFoundException.cs" />
    <Compile Include="SPI\GenericNpmCommand.cs" />
    <Compile Include="SPI\Homepages.cs" />
    <Compile Include="SPI\NpmSearchRegexComparer.cs" />
    <Compile Include="SPI\NpmSearchFilterStringComparer.cs" />
    <Compile Include="PackageComparer.cs" />
    <Compile Include="PackageFlags.cs" />
    <Compile Include="PackageJsonException.cs" />
    <Compile Include="PackageJsonFactory.cs" />
    <Compile Include="Properties\AssemblyInfo.cs" />
    <Compile Include="ReaderPackageJsonSource.cs" />
    <Compile Include="Resources.Designer.cs">
      <AutoGen>True</AutoGen>
      <DesignTime>True</DesignTime>
      <DependentUpon>Resources.resx</DependentUpon>
    </Compile>
    <Compile Include="RootPackageFactory.cs" />
    <Compile Include="ScriptName.cs" />
    <Compile Include="SPI\AbstractNpmLogSource.cs" />
    <Compile Include="SPI\NpmCommander.cs" />
    <Compile Include="SPI\NpmGetCatalogCommand.cs" />
    <Compile Include="SemverVersion.cs" />
    <Compile Include="SemverVersionFormatException.cs" />
    <Compile Include="SPI\AbstractNodeModules.cs" />
    <Compile Include="SPI\Bugs.cs" />
    <Compile Include="SPI\BundledDependencies.cs" />
    <Compile Include="SPI\Dependencies.cs" />
    <Compile Include="SPI\Dependency.cs" />
    <Compile Include="SPI\DependencyUrl.cs" />
    <Compile Include="SPI\GlobalPackages.cs" />
    <Compile Include="SPI\Keywords.cs" />
    <Compile Include="SPI\License.cs" />
    <Compile Include="SPI\Licenses.cs" />
    <Compile Include="SPI\Man.cs" />
    <Compile Include="SPI\NodeModules.cs" />
    <Compile Include="SPI\NodeModulesProxy.cs" />
    <Compile Include="SPI\NpmCommand.cs" />
    <Compile Include="SPI\NpmController.cs" />
    <Compile Include="SPI\NpmInstallCommand.cs" />
    <Compile Include="SPI\NpmBinCommand.cs" />
    <Compile Include="SPI\NpmUninstallCommand.cs" />
    <Compile Include="SPI\NpmUpdateCommand.cs" />
    <Compile Include="SPI\Package.cs" />
    <Compile Include="SPI\DatabasePackageCatalogFilter.cs" />
    <Compile Include="SPI\PackageCatalogHelper.cs" />
    <Compile Include="SPI\PackageJson.cs" />
    <Compile Include="SPI\PackageProxy.cs" />
    <Compile Include="SPI\Person.cs" />
    <Compile Include="SPI\PkgStringArray.cs" />
    <Compile Include="SPI\PkgFiles.cs" />
    <Compile Include="SPI\RootPackage.cs" />
    <Compile Include="SPI\Script.cs" />
    <Compile Include="SPI\Scripts.cs" />
    <Compile Include="SQLite\CatalogTables.cs" />
    <Compile Include="SQLite\SQLite.cs" />
    <Compile Include="SQLite\SQLiteAsync.cs" />
  </ItemGroup>
  <ItemGroup>
    <EmbeddedResource Include="Resources.resx">
      <Generator>ResXFileCodeGenerator</Generator>
      <LastGenOutput>Resources.Designer.cs</LastGenOutput>
      <SubType>Designer</SubType>
    </EmbeddedResource>
  </ItemGroup>
  <ItemGroup>
    <Content Include="..\..\Common\SQLite\sqlite3.dll">
      <Link>sqlite3.dll</Link>
      <CopyToOutputDirectory>PreserveNewest</CopyToOutputDirectory>
      <IncludeInVSIX>True</IncludeInVSIX>
      <VSIXSubPath>.</VSIXSubPath>
    </Content>
  </ItemGroup>
  <ItemGroup>
    <None Include="packages.config" />
  </ItemGroup>
  <Import Project="..\ProjectAfter.settings" />
  <Import Project="$(SolutionDir)\.nuget\nuget.targets" />
  <!-- To modify your build process, add your task inside one of the targets below and uncomment it. 
       Other similar extension points exist, see Microsoft.Common.targets.
  <Target Name="BeforeBuild">
  </Target>
  <Target Name="AfterBuild">
  </Target>
  -->
=======
﻿<?xml version="1.0" encoding="utf-8"?>
<Project ToolsVersion="4.0" DefaultTargets="Build" xmlns="http://schemas.microsoft.com/developer/msbuild/2003">
  <Choose>
    <When Condition=" '$(VisualStudioVersion)'=='14.0'  Or '$(TargetVisualStudioVersion)'=='VS140' ">
      <PropertyGroup>
        <MinimumVisualStudioVersion>14.0</MinimumVisualStudioVersion>
        <FileUpgradeFlags>
        </FileUpgradeFlags>
        <UpgradeBackupLocation>
        </UpgradeBackupLocation>
        <OldToolsVersion>4.0</OldToolsVersion>
      </PropertyGroup>
    </When>
    <When Condition=" '$(VisualStudioVersion)'=='12.0'  Or '$(TargetVisualStudioVersion)'=='VS120' ">
      <PropertyGroup>
        <MinimumVisualStudioVersion>12.0</MinimumVisualStudioVersion>
        <FileUpgradeFlags>
        </FileUpgradeFlags>
        <UpgradeBackupLocation>
        </UpgradeBackupLocation>
        <OldToolsVersion>4.0</OldToolsVersion>
      </PropertyGroup>
    </When>
    <When Condition=" '$(VisualStudioVersion)'=='11.0'  Or '$(TargetVisualStudioVersion)'=='VS110' ">
      <PropertyGroup>
        <MinimumVisualStudioVersion>11.0</MinimumVisualStudioVersion>
        <FileUpgradeFlags>
        </FileUpgradeFlags>
        <UpgradeBackupLocation>
        </UpgradeBackupLocation>
        <OldToolsVersion>4.0</OldToolsVersion>
      </PropertyGroup>
    </When>
  </Choose>
  <Import Project="..\ProjectBefore.settings" />
  <PropertyGroup>
    <Configuration Condition=" '$(Configuration)' == '' ">Debug</Configuration>
    <Platform Condition=" '$(Platform)' == '' ">x86</Platform>
    <ProjectGuid>{E5EF4B0A-AB41-4B98-8FA8-98D6348003A8}</ProjectGuid>
    <OutputType>Library</OutputType>
    <AppDesignerFolder>Properties</AppDesignerFolder>
    <RootNamespace>Microsoft.NodejsTools.Npm</RootNamespace>
    <AssemblyName>Microsoft.NodejsTools.Npm</AssemblyName>
    <RestorePackages>true</RestorePackages>
    <SccProjectName>SAK</SccProjectName>
    <SccLocalPath>SAK</SccLocalPath>
    <SccAuxPath>SAK</SccAuxPath>
    <SccProvider>SAK</SccProvider>
    <SolutionDir Condition="$(SolutionDir) == '' Or $(SolutionDir) == '*Undefined*'">..\..\</SolutionDir>
  </PropertyGroup>
  <PropertyGroup Condition=" '$(Platform)' == 'x86' ">
    <PlatformTarget>x86</PlatformTarget>
  </PropertyGroup>
  <PropertyGroup>
    <DefineConstants>$(DefineConstants);NO_WINDOWS</DefineConstants>
  </PropertyGroup>
  <ItemGroup>
    <Reference Include="System" />
    <Reference Include="System.Core" />
    <Reference Include="Microsoft.CSharp" />
    <Reference Include="System.Runtime.Serialization" />
  </ItemGroup>
  <Choose>
    <!-- 
    VS 2015's devenv.config.exe contains a bindingRedirect for Newtonsoft.Json
    (versions 0.0.0.0-6.0.0.0 -> 6.0.0.0) so until we upgrade everything to use
    6.0.0.0 (or get VS to remove the redirect) and deal with all the breaking changes,
    we should conditionally include the respective Newtonsoft.Json dll version so 
    that our tests will work with the version shipped with VS 2015.
    -->
    <When Condition="'$(VSTarget)' == '12.0' Or '$(VSTarget)' == '11.0'">
      <ItemGroup>
        <Reference Include="Newtonsoft.Json, Version=4.5.0.0, Culture=neutral, PublicKeyToken=30ad4fe6b2a6aeed, processorArchitecture=MSIL">
          <HintPath>..\..\packages\Newtonsoft.Json.4.5.11\lib\net40\Newtonsoft.Json.dll</HintPath>
        </Reference>
      </ItemGroup>
    </When>
    <When Condition="'$(VSTarget)' == '14.0'">
      <ItemGroup>
        <Reference Include="Newtonsoft.Json, Version=6.0.0.0, Culture=neutral, PublicKeyToken=30ad4fe6b2a6aeed, processorArchitecture=MSIL">
          <HintPath>..\..\packages\Newtonsoft.Json.6.0.4\lib\net40\Newtonsoft.Json.dll</HintPath>
        </Reference>
      </ItemGroup>
    </When>
  </Choose>
  <ItemGroup>
    <Compile Include="..\..\..\Common\Product\SharedProject\ProcessOutput.cs">
      <Link>ProcessOutput.cs</Link>
    </Compile>
    <Compile Include="..\..\..\Common\Product\SharedProject\CommonUtils.cs">
      <Link>CommonUtils.cs</Link>
    </Compile>
    <Compile Include="$(BuildRoot)\Nodejs\Product\Nodejs\NodejsConstants.cs">
      <Link>NodejsConstants.cs</Link>
    </Compile>
    <Compile Include="IHomepages.cs" />
    <Compile Include="IPackageCatalogFilter.cs" />
    <Compile Include="NativeMethods.cs" />
    <Compile Include="NpmArgumentBuilder.cs" />
    <Compile Include="NpmHelpers.cs" />
    <Compile Include="SemverVersionComparer.cs" />
    <Compile Include="SPI\AbstractNpmSearchComparer.cs" />
    <Compile Include="DependencyType.cs" />
    <Compile Include="DependencyUrlType.cs" />
    <Compile Include="DirectoryPackageJsonSource.cs" />
    <Compile Include="FilePackageJsonSource.cs" />
    <Compile Include="IBugs.cs" />
    <Compile Include="IBundledDependencies.cs" />
    <Compile Include="IDependencies.cs" />
    <Compile Include="IDependency.cs" />
    <Compile Include="IDependencyUrl.cs" />
    <Compile Include="IFiles.cs" />
    <Compile Include="IGlobalPackages.cs" />
    <Compile Include="IKeywords.cs" />
    <Compile Include="ILicense.cs" />
    <Compile Include="ILicenses.cs" />
    <Compile Include="IMan.cs" />
    <Compile Include="INodeModules.cs" />
    <Compile Include="INpmCommander.cs" />
    <Compile Include="INpmController.cs" />
    <Compile Include="INpmLogSource.cs" />
    <Compile Include="INpmPathProvider.cs" />
    <Compile Include="IPackage.cs" />
    <Compile Include="IPackageCatalog.cs" />
    <Compile Include="IPackageJson.cs" />
    <Compile Include="IPackageJsonSource.cs" />
    <Compile Include="IPerson.cs" />
    <Compile Include="IPkgStringArray.cs" />
    <Compile Include="IRootPackage.cs" />
    <Compile Include="IScript.cs" />
    <Compile Include="IScripts.cs" />
    <Compile Include="..\Nodejs\Nodejs.cs">
      <Link>Nodejs.cs</Link>
    </Compile>
    <Compile Include="NodeModuleBuilder.cs" />
    <Compile Include="NpmCatalogEmptyException.cs" />
    <Compile Include="NpmCommandCompletedEventArgs.cs" />
    <Compile Include="NpmControllerFactory.cs" />
    <Compile Include="NpmExceptionEventArgs.cs" />
    <Compile Include="NpmExecutionException.cs" />
    <Compile Include="NpmLogEventArgs.cs" />
    <Compile Include="NpmNotFoundException.cs" />
    <Compile Include="SPI\GenericNpmCommand.cs" />
    <Compile Include="SPI\Homepages.cs" />
    <Compile Include="SPI\NpmSearchRegexComparer.cs" />
    <Compile Include="SPI\NpmSearchFilterStringComparer.cs" />
    <Compile Include="PackageComparer.cs" />
    <Compile Include="PackageFlags.cs" />
    <Compile Include="PackageJsonException.cs" />
    <Compile Include="PackageJsonFactory.cs" />
    <Compile Include="Properties\AssemblyInfo.cs" />
    <Compile Include="ReaderPackageJsonSource.cs" />
    <Compile Include="Resources.Designer.cs">
      <AutoGen>True</AutoGen>
      <DesignTime>True</DesignTime>
      <DependentUpon>Resources.resx</DependentUpon>
    </Compile>
    <Compile Include="RootPackageFactory.cs" />
    <Compile Include="ScriptName.cs" />
    <Compile Include="SPI\AbstractNpmLogSource.cs" />
    <Compile Include="SPI\NpmCommander.cs" />
    <Compile Include="SPI\NpmGetCatalogCommand.cs" />
    <Compile Include="SemverVersion.cs" />
    <Compile Include="SemverVersionFormatException.cs" />
    <Compile Include="SPI\AbstractNodeModules.cs" />
    <Compile Include="SPI\Bugs.cs" />
    <Compile Include="SPI\BundledDependencies.cs" />
    <Compile Include="SPI\Dependencies.cs" />
    <Compile Include="SPI\Dependency.cs" />
    <Compile Include="SPI\DependencyUrl.cs" />
    <Compile Include="SPI\GlobalPackages.cs" />
    <Compile Include="SPI\Keywords.cs" />
    <Compile Include="SPI\License.cs" />
    <Compile Include="SPI\Licenses.cs" />
    <Compile Include="SPI\Man.cs" />
    <Compile Include="SPI\NodeModules.cs" />
    <Compile Include="SPI\NodeModulesProxy.cs" />
    <Compile Include="SPI\NpmCommand.cs" />
    <Compile Include="SPI\NpmController.cs" />
    <Compile Include="SPI\NpmInstallCommand.cs" />
    <Compile Include="SPI\NpmBinCommand.cs" />
    <Compile Include="SPI\NpmUninstallCommand.cs" />
    <Compile Include="SPI\NpmUpdateCommand.cs" />
    <Compile Include="SPI\Package.cs" />
    <Compile Include="SPI\DatabasePackageCatalogFilter.cs" />
    <Compile Include="SPI\PackageCatalogHelper.cs" />
    <Compile Include="SPI\PackageJson.cs" />
    <Compile Include="SPI\PackageProxy.cs" />
    <Compile Include="SPI\Person.cs" />
    <Compile Include="SPI\PkgStringArray.cs" />
    <Compile Include="SPI\PkgFiles.cs" />
    <Compile Include="SPI\RootPackage.cs" />
    <Compile Include="SPI\Script.cs" />
    <Compile Include="SPI\Scripts.cs" />
    <Compile Include="SQLite\CatalogTables.cs" />
    <Compile Include="SQLite\SQLite.cs" />
    <Compile Include="SQLite\SQLiteAsync.cs" />
  </ItemGroup>
  <ItemGroup>
    <EmbeddedResource Include="Resources.resx">
      <Generator>ResXFileCodeGenerator</Generator>
      <LastGenOutput>Resources.Designer.cs</LastGenOutput>
      <SubType>Designer</SubType>
    </EmbeddedResource>
  </ItemGroup>
  <ItemGroup>
    <Content Include="..\..\Common\SQLite\sqlite3.dll">
      <Link>sqlite3.dll</Link>
      <CopyToOutputDirectory>PreserveNewest</CopyToOutputDirectory>
      <IncludeInVSIX>True</IncludeInVSIX>
      <VSIXSubPath>.</VSIXSubPath>
    </Content>
  </ItemGroup>
  <ItemGroup>
    <None Include="packages.config" />
  </ItemGroup>
  <Import Project="..\ProjectAfter.settings" />
  <Import Project="$(SolutionDir)\.nuget\nuget.targets" />
  <!-- To modify your build process, add your task inside one of the targets below and uncomment it. 
       Other similar extension points exist, see Microsoft.Common.targets.
  <Target Name="BeforeBuild">
  </Target>
  <Target Name="AfterBuild">
  </Target>
  -->
>>>>>>> a410d039
</Project><|MERGE_RESOLUTION|>--- conflicted
+++ resolved
@@ -1,5 +1,4 @@
-<<<<<<< HEAD
-﻿<?xml version="1.0" encoding="utf-8"?>
+<?xml version="1.0" encoding="utf-8"?>
 <Project ToolsVersion="4.0" DefaultTargets="Build" xmlns="http://schemas.microsoft.com/developer/msbuild/2003">
   <Choose>
     <When Condition=" '$(VisualStudioVersion)'=='15.0'  Or '$(TargetVisualStudioVersion)'=='VS150' ">
@@ -234,231 +233,4 @@
   <Target Name="AfterBuild">
   </Target>
   -->
-=======
-﻿<?xml version="1.0" encoding="utf-8"?>
-<Project ToolsVersion="4.0" DefaultTargets="Build" xmlns="http://schemas.microsoft.com/developer/msbuild/2003">
-  <Choose>
-    <When Condition=" '$(VisualStudioVersion)'=='14.0'  Or '$(TargetVisualStudioVersion)'=='VS140' ">
-      <PropertyGroup>
-        <MinimumVisualStudioVersion>14.0</MinimumVisualStudioVersion>
-        <FileUpgradeFlags>
-        </FileUpgradeFlags>
-        <UpgradeBackupLocation>
-        </UpgradeBackupLocation>
-        <OldToolsVersion>4.0</OldToolsVersion>
-      </PropertyGroup>
-    </When>
-    <When Condition=" '$(VisualStudioVersion)'=='12.0'  Or '$(TargetVisualStudioVersion)'=='VS120' ">
-      <PropertyGroup>
-        <MinimumVisualStudioVersion>12.0</MinimumVisualStudioVersion>
-        <FileUpgradeFlags>
-        </FileUpgradeFlags>
-        <UpgradeBackupLocation>
-        </UpgradeBackupLocation>
-        <OldToolsVersion>4.0</OldToolsVersion>
-      </PropertyGroup>
-    </When>
-    <When Condition=" '$(VisualStudioVersion)'=='11.0'  Or '$(TargetVisualStudioVersion)'=='VS110' ">
-      <PropertyGroup>
-        <MinimumVisualStudioVersion>11.0</MinimumVisualStudioVersion>
-        <FileUpgradeFlags>
-        </FileUpgradeFlags>
-        <UpgradeBackupLocation>
-        </UpgradeBackupLocation>
-        <OldToolsVersion>4.0</OldToolsVersion>
-      </PropertyGroup>
-    </When>
-  </Choose>
-  <Import Project="..\ProjectBefore.settings" />
-  <PropertyGroup>
-    <Configuration Condition=" '$(Configuration)' == '' ">Debug</Configuration>
-    <Platform Condition=" '$(Platform)' == '' ">x86</Platform>
-    <ProjectGuid>{E5EF4B0A-AB41-4B98-8FA8-98D6348003A8}</ProjectGuid>
-    <OutputType>Library</OutputType>
-    <AppDesignerFolder>Properties</AppDesignerFolder>
-    <RootNamespace>Microsoft.NodejsTools.Npm</RootNamespace>
-    <AssemblyName>Microsoft.NodejsTools.Npm</AssemblyName>
-    <RestorePackages>true</RestorePackages>
-    <SccProjectName>SAK</SccProjectName>
-    <SccLocalPath>SAK</SccLocalPath>
-    <SccAuxPath>SAK</SccAuxPath>
-    <SccProvider>SAK</SccProvider>
-    <SolutionDir Condition="$(SolutionDir) == '' Or $(SolutionDir) == '*Undefined*'">..\..\</SolutionDir>
-  </PropertyGroup>
-  <PropertyGroup Condition=" '$(Platform)' == 'x86' ">
-    <PlatformTarget>x86</PlatformTarget>
-  </PropertyGroup>
-  <PropertyGroup>
-    <DefineConstants>$(DefineConstants);NO_WINDOWS</DefineConstants>
-  </PropertyGroup>
-  <ItemGroup>
-    <Reference Include="System" />
-    <Reference Include="System.Core" />
-    <Reference Include="Microsoft.CSharp" />
-    <Reference Include="System.Runtime.Serialization" />
-  </ItemGroup>
-  <Choose>
-    <!-- 
-    VS 2015's devenv.config.exe contains a bindingRedirect for Newtonsoft.Json
-    (versions 0.0.0.0-6.0.0.0 -> 6.0.0.0) so until we upgrade everything to use
-    6.0.0.0 (or get VS to remove the redirect) and deal with all the breaking changes,
-    we should conditionally include the respective Newtonsoft.Json dll version so 
-    that our tests will work with the version shipped with VS 2015.
-    -->
-    <When Condition="'$(VSTarget)' == '12.0' Or '$(VSTarget)' == '11.0'">
-      <ItemGroup>
-        <Reference Include="Newtonsoft.Json, Version=4.5.0.0, Culture=neutral, PublicKeyToken=30ad4fe6b2a6aeed, processorArchitecture=MSIL">
-          <HintPath>..\..\packages\Newtonsoft.Json.4.5.11\lib\net40\Newtonsoft.Json.dll</HintPath>
-        </Reference>
-      </ItemGroup>
-    </When>
-    <When Condition="'$(VSTarget)' == '14.0'">
-      <ItemGroup>
-        <Reference Include="Newtonsoft.Json, Version=6.0.0.0, Culture=neutral, PublicKeyToken=30ad4fe6b2a6aeed, processorArchitecture=MSIL">
-          <HintPath>..\..\packages\Newtonsoft.Json.6.0.4\lib\net40\Newtonsoft.Json.dll</HintPath>
-        </Reference>
-      </ItemGroup>
-    </When>
-  </Choose>
-  <ItemGroup>
-    <Compile Include="..\..\..\Common\Product\SharedProject\ProcessOutput.cs">
-      <Link>ProcessOutput.cs</Link>
-    </Compile>
-    <Compile Include="..\..\..\Common\Product\SharedProject\CommonUtils.cs">
-      <Link>CommonUtils.cs</Link>
-    </Compile>
-    <Compile Include="$(BuildRoot)\Nodejs\Product\Nodejs\NodejsConstants.cs">
-      <Link>NodejsConstants.cs</Link>
-    </Compile>
-    <Compile Include="IHomepages.cs" />
-    <Compile Include="IPackageCatalogFilter.cs" />
-    <Compile Include="NativeMethods.cs" />
-    <Compile Include="NpmArgumentBuilder.cs" />
-    <Compile Include="NpmHelpers.cs" />
-    <Compile Include="SemverVersionComparer.cs" />
-    <Compile Include="SPI\AbstractNpmSearchComparer.cs" />
-    <Compile Include="DependencyType.cs" />
-    <Compile Include="DependencyUrlType.cs" />
-    <Compile Include="DirectoryPackageJsonSource.cs" />
-    <Compile Include="FilePackageJsonSource.cs" />
-    <Compile Include="IBugs.cs" />
-    <Compile Include="IBundledDependencies.cs" />
-    <Compile Include="IDependencies.cs" />
-    <Compile Include="IDependency.cs" />
-    <Compile Include="IDependencyUrl.cs" />
-    <Compile Include="IFiles.cs" />
-    <Compile Include="IGlobalPackages.cs" />
-    <Compile Include="IKeywords.cs" />
-    <Compile Include="ILicense.cs" />
-    <Compile Include="ILicenses.cs" />
-    <Compile Include="IMan.cs" />
-    <Compile Include="INodeModules.cs" />
-    <Compile Include="INpmCommander.cs" />
-    <Compile Include="INpmController.cs" />
-    <Compile Include="INpmLogSource.cs" />
-    <Compile Include="INpmPathProvider.cs" />
-    <Compile Include="IPackage.cs" />
-    <Compile Include="IPackageCatalog.cs" />
-    <Compile Include="IPackageJson.cs" />
-    <Compile Include="IPackageJsonSource.cs" />
-    <Compile Include="IPerson.cs" />
-    <Compile Include="IPkgStringArray.cs" />
-    <Compile Include="IRootPackage.cs" />
-    <Compile Include="IScript.cs" />
-    <Compile Include="IScripts.cs" />
-    <Compile Include="..\Nodejs\Nodejs.cs">
-      <Link>Nodejs.cs</Link>
-    </Compile>
-    <Compile Include="NodeModuleBuilder.cs" />
-    <Compile Include="NpmCatalogEmptyException.cs" />
-    <Compile Include="NpmCommandCompletedEventArgs.cs" />
-    <Compile Include="NpmControllerFactory.cs" />
-    <Compile Include="NpmExceptionEventArgs.cs" />
-    <Compile Include="NpmExecutionException.cs" />
-    <Compile Include="NpmLogEventArgs.cs" />
-    <Compile Include="NpmNotFoundException.cs" />
-    <Compile Include="SPI\GenericNpmCommand.cs" />
-    <Compile Include="SPI\Homepages.cs" />
-    <Compile Include="SPI\NpmSearchRegexComparer.cs" />
-    <Compile Include="SPI\NpmSearchFilterStringComparer.cs" />
-    <Compile Include="PackageComparer.cs" />
-    <Compile Include="PackageFlags.cs" />
-    <Compile Include="PackageJsonException.cs" />
-    <Compile Include="PackageJsonFactory.cs" />
-    <Compile Include="Properties\AssemblyInfo.cs" />
-    <Compile Include="ReaderPackageJsonSource.cs" />
-    <Compile Include="Resources.Designer.cs">
-      <AutoGen>True</AutoGen>
-      <DesignTime>True</DesignTime>
-      <DependentUpon>Resources.resx</DependentUpon>
-    </Compile>
-    <Compile Include="RootPackageFactory.cs" />
-    <Compile Include="ScriptName.cs" />
-    <Compile Include="SPI\AbstractNpmLogSource.cs" />
-    <Compile Include="SPI\NpmCommander.cs" />
-    <Compile Include="SPI\NpmGetCatalogCommand.cs" />
-    <Compile Include="SemverVersion.cs" />
-    <Compile Include="SemverVersionFormatException.cs" />
-    <Compile Include="SPI\AbstractNodeModules.cs" />
-    <Compile Include="SPI\Bugs.cs" />
-    <Compile Include="SPI\BundledDependencies.cs" />
-    <Compile Include="SPI\Dependencies.cs" />
-    <Compile Include="SPI\Dependency.cs" />
-    <Compile Include="SPI\DependencyUrl.cs" />
-    <Compile Include="SPI\GlobalPackages.cs" />
-    <Compile Include="SPI\Keywords.cs" />
-    <Compile Include="SPI\License.cs" />
-    <Compile Include="SPI\Licenses.cs" />
-    <Compile Include="SPI\Man.cs" />
-    <Compile Include="SPI\NodeModules.cs" />
-    <Compile Include="SPI\NodeModulesProxy.cs" />
-    <Compile Include="SPI\NpmCommand.cs" />
-    <Compile Include="SPI\NpmController.cs" />
-    <Compile Include="SPI\NpmInstallCommand.cs" />
-    <Compile Include="SPI\NpmBinCommand.cs" />
-    <Compile Include="SPI\NpmUninstallCommand.cs" />
-    <Compile Include="SPI\NpmUpdateCommand.cs" />
-    <Compile Include="SPI\Package.cs" />
-    <Compile Include="SPI\DatabasePackageCatalogFilter.cs" />
-    <Compile Include="SPI\PackageCatalogHelper.cs" />
-    <Compile Include="SPI\PackageJson.cs" />
-    <Compile Include="SPI\PackageProxy.cs" />
-    <Compile Include="SPI\Person.cs" />
-    <Compile Include="SPI\PkgStringArray.cs" />
-    <Compile Include="SPI\PkgFiles.cs" />
-    <Compile Include="SPI\RootPackage.cs" />
-    <Compile Include="SPI\Script.cs" />
-    <Compile Include="SPI\Scripts.cs" />
-    <Compile Include="SQLite\CatalogTables.cs" />
-    <Compile Include="SQLite\SQLite.cs" />
-    <Compile Include="SQLite\SQLiteAsync.cs" />
-  </ItemGroup>
-  <ItemGroup>
-    <EmbeddedResource Include="Resources.resx">
-      <Generator>ResXFileCodeGenerator</Generator>
-      <LastGenOutput>Resources.Designer.cs</LastGenOutput>
-      <SubType>Designer</SubType>
-    </EmbeddedResource>
-  </ItemGroup>
-  <ItemGroup>
-    <Content Include="..\..\Common\SQLite\sqlite3.dll">
-      <Link>sqlite3.dll</Link>
-      <CopyToOutputDirectory>PreserveNewest</CopyToOutputDirectory>
-      <IncludeInVSIX>True</IncludeInVSIX>
-      <VSIXSubPath>.</VSIXSubPath>
-    </Content>
-  </ItemGroup>
-  <ItemGroup>
-    <None Include="packages.config" />
-  </ItemGroup>
-  <Import Project="..\ProjectAfter.settings" />
-  <Import Project="$(SolutionDir)\.nuget\nuget.targets" />
-  <!-- To modify your build process, add your task inside one of the targets below and uncomment it. 
-       Other similar extension points exist, see Microsoft.Common.targets.
-  <Target Name="BeforeBuild">
-  </Target>
-  <Target Name="AfterBuild">
-  </Target>
-  -->
->>>>>>> a410d039
 </Project>