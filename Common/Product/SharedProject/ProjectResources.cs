--- conflicted
+++ resolved
@@ -1,261 +1,3 @@
-<<<<<<< HEAD
-﻿/* ****************************************************************************
- *
- * Copyright (c) Microsoft Corporation. 
- *
- * This source code is subject to terms and conditions of the Apache License, Version 2.0. A 
- * copy of the license can be found in the License.html file at the root of this distribution. If 
- * you cannot locate the Apache License, Version 2.0, please send an email to 
- * vspython@microsoft.com. By using this source code in any fashion, you are agreeing to be bound 
- * by the terms of the Apache License, Version 2.0.
- *
- * You must not remove this notice, or any other, from this software.
- *
- * ***************************************************************************/
-
-using System;
-using System.ComponentModel;
-using System.Diagnostics;
-using System.Globalization;
-using System.Linq;
-using System.Resources;
-using System.Runtime.CompilerServices;
-using System.Threading;
-
-namespace Microsoft.VisualStudioTools.Project {
-    internal class SR {
-        internal const string AddReferenceDialogTitle = "AddReferenceDialogTitle";
-        internal const string AddReferenceExtensions = "AddReferenceExtensions";
-        internal const string AddToNullProjectError = "AddToNullProjectError";
-        internal const string Advanced = "Advanced";
-        internal const string AttributeLoad = "AttributeLoad";
-        internal const string BuildAction = "BuildAction";
-        internal const string BuildActionDescription = "BuildActionDescription";
-        internal const string BuildCaption = "BuildCaption";
-        internal const string BuildVerbosity = "BuildVerbosity";
-        internal const string BuildVerbosityDescription = "BuildVerbosityDescription";
-        internal const string BuildEventError = "BuildEventError";
-        internal const string Cancel = "Cancel";
-        internal const string CancelQueryEdit = "CancelQueryEdit";
-        internal const string CancelQueryEditMultiple = "CancelQueryEditMultiple";
-        internal const string CannotAddFileExists = "CannotAddFileExists";
-        internal const string CannotAddFileThatIsOpenInEditor = "CannotAddFileThatIsOpenInEditor";
-        internal const string CannotAddAsDescendantOfSelf = "CannotAddAsDescendantOfSelf";
-        internal const string CannotMoveFolderExists = "CannotMoveFolderExists";
-        internal const string CannotMoveIntoSameDirectory = "CannotMoveIntoSameDirectory";
-        internal const string CannotMoveIntoSubfolder = "CannotMoveIntoSubfolder";
-        internal const string CanNotSaveFileNotOpeneInEditor = "CanNotSaveFileNotOpeneInEditor";
-        internal const string cli1 = "cli1";
-        internal const string Compile = "Compile";
-        internal const string ConfirmExtensionChange = "ConfirmExtensionChange";
-        internal const string Content = "Content";
-        internal const string CopyToLocal = "CopyToLocal";
-        internal const string CopyToLocalDescription = "CopyToLocalDescription";
-        internal const string CustomTool = "CustomTool";
-        internal const string CustomToolDescription = "CustomToolDescription";
-        internal const string CustomToolNamespace = "CustomToolNamespace";
-        internal const string CustomToolNamespaceDescription = "CustomToolNamespaceDescription";
-        internal const string DetailsImport = "DetailsImport";
-        internal const string DetailsUserImport = "DetailsUserImport";
-        internal const string DetailsItem = "DetailsItem";
-        internal const string DetailsItemLocation = "DetailsItemLocation";
-        internal const string DetailsProperty = "DetailsProperty";
-        internal const string DetailsTarget = "DetailsTarget";
-        internal const string DetailsUsingTask = "DetailsUsingTask";
-        internal const string Detailed = "Detailed";
-        internal const string Diagnostic = "Diagnostic";
-        internal const string DirectoryExists = "DirectoryExists";
-        internal const string DirectoryExistsShortMessage = "DirectoryExistsShortMessage";
-        internal const string EditorViewError = "EditorViewError";
-        internal const string EmbeddedResource = "EmbeddedResource";
-        internal const string Error = "Error";
-        internal const string ErrorDetail = "ErrorDetail";
-        internal const string ErrorInvalidFileName = "ErrorInvalidFileName";
-        internal const string ErrorInvalidLaunchUrl = "ErrorInvalidLaunchUrl";
-        internal const string ErrorInvalidProjectName = "ErrorInvalidProjectName";
-        internal const string ErrorReferenceCouldNotBeAdded = "ErrorReferenceCouldNotBeAdded";
-        internal const string ErrorMsBuildRegistration = "ErrorMsBuildRegistration";
-        internal const string ErrorSaving = "ErrorSaving";
-        internal const string Exe = "Exe";
-        internal const string ExpectedObjectOfType = "ExpectedObjectOfType";
-        internal const string FailedToRetrieveProperties = "FailedToRetrieveProperties";
-        internal const string FileNameCannotContainALeadingPeriod = "FileNameCannotContainALeadingPeriod";
-        internal const string FileCannotBeRenamedToAnExistingFile = "FileCannotBeRenamedToAnExistingFile";
-        internal const string FileAlreadyExistsAndCannotBeRenamed = "FileAlreadyExistsAndCannotBeRenamed";
-        internal const string FileAlreadyExists = "FileAlreadyExists";
-        internal const string FileAlreadyExistsCaption = "FileAlreadyExistsCaption";
-        internal const string FileAlreadyInProject = "FileAlreadyInProject";
-        internal const string FileAlreadyInProjectCaption = "FileAlreadyInProjectCaption";
-        internal const string FileCopyError = "FileCopyError";
-        internal const string FileName = "FileName";
-        internal const string FileNameDescription = "FileNameDescription";
-        internal const string FileOrFolderAlreadyExists = "FileOrFolderAlreadyExists";
-        internal const string FileOrFolderCannotBeFound = "FileOrFolderCannotBeFound";
-        internal const string FileProperties = "FileProperties";
-        internal const string FolderCannotBeCreatedOnDisk = "FolderCannotBeCreatedOnDisk";
-        internal const string FolderName = "FolderName";
-        internal const string FolderNameDescription = "FolderNameDescription";
-        internal const string FolderPathTooLongShortMessage = "FolderPathTooLongShortMessage";
-        internal const string FolderProperties = "FolderProperties";
-        internal const string FullPath = "FullPath";
-        internal const string FullPathDescription = "FullPathDescription";
-        internal const string General = "General";
-        internal const string ItemDoesNotExistInProjectDirectory = "ItemDoesNotExistInProjectDirectory";
-        internal const string InvalidAutomationObject = "InvalidAutomationObject";
-        internal const string InvalidLoggerType = "InvalidLoggerType";
-        internal const string InvalidParameter = "InvalidParameter";
-        internal const string LaunchUrl = "LaunchUrl";
-        internal const string LaunchUrlDescription = "LaunchUrlDescription";
-        internal const string Library = "Library";
-        internal const string LinkedItemsAreNotSupported = "LinkedItemsAreNotSupported";
-        internal const string Minimal = "Minimal";
-        internal const string Misc = "Misc";
-        internal const string None = "None";
-        internal const string Normal = "Normal";
-        internal const string NestedProjectFailedToReload = "NestedProjectFailedToReload";
-        internal const string OutputPath = "OutputPath";
-        internal const string OutputPathDescription = "OutputPathDescription";
-        internal const string OverwriteFilesInExistingFolder = "OverwriteFilesInExistingFolder";
-        internal const string PasteFailed = "PasteFailed";
-        internal const string ParameterMustBeAValidGuid = "ParameterMustBeAValidGuid";
-        internal const string ParameterMustBeAValidItemId = "ParameterMustBeAValidItemId";
-        internal const string ParameterCannotBeNullOrEmpty = "ParameterCannotBeNullOrEmpty";
-        internal const string PathTooLong = "PathTooLong";
-        internal const string PathTooLongShortMessage = "PathTooLongShortMessage";
-        internal const string ProjectContainsCircularReferences = "ProjectContainsCircularReferences";
-        internal const string Program = "Program";
-        internal const string Project = "Project";
-        internal const string ProjectFile = "ProjectFile";
-        internal const string ProjectFileDescription = "ProjectFileDescription";
-        internal const string ProjectFolder = "ProjectFolder";
-        internal const string ProjectFolderDescription = "ProjectFolderDescription";
-        internal const string ProjectHome = "ProjectHome";
-        internal const string ProjectHomeDescription = "ProjectHomeDescription";
-        internal const string ProjectProperties = "ProjectProperties";
-        internal const string Quiet = "Quiet";
-        internal const string QueryReloadNestedProject = "QueryReloadNestedProject";
-        internal const string ReferenceAlreadyExists = "ReferenceAlreadyExists";
-        internal const string ReferencesNodeName = "ReferencesNodeName";
-        internal const string ReferenceProperties = "ReferenceProperties";
-        internal const string RefName = "RefName";
-        internal const string RefNameDescription = "RefNameDescription";
-        internal const string RenameFolder = "RenameFolder";
-        internal const string Retry = "Retry";
-        internal const string RTL = "RTL";
-        internal const string SaveCaption = "SaveCaption";
-        internal const string SaveModifiedDocuments = "SaveModifiedDocuments";
-        internal const string SaveOfProjectFileOutsideCurrentDirectory = "SaveOfProjectFileOutsideCurrentDirectory";
-        internal const string ScriptArguments = "ScriptArguments";
-        internal const string ScriptArgumentsDescription = "ScriptArgumentsDescription";
-        internal const string SeeActivityLog = "SeeActivityLog";
-        internal const string Settings = "Settings";
-        internal const string SourceUrlNotFound = "SourceUrlNotFound";
-        internal const string StandardEditorViewError = "StandardEditorViewError";
-        internal const string StartupFile = "StartupFile";
-        internal const string StartupFileDescription = "StartupFileDescription";
-        internal const string StartWebBrowser = "StartWebBrowser";
-        internal const string StartWebBrowserDescription = "StartWebBrowserDescription";
-        internal const string UnknownInParentheses = "UnknownInParentheses";
-        internal const string URL = "URL";
-        internal const string UseOfDeletedItemError = "UseOfDeletedItemError";
-        internal const string v1 = "v1";
-        internal const string v11 = "v11";
-        internal const string v2 = "v2";
-        internal const string v3 = "v3";
-        internal const string v35 = "v35";
-        internal const string v4 = "v4";
-        internal const string Warning = "Warning";
-        internal const string WorkingDirectory = "WorkingDirectory";
-        internal const string WorkingDirectoryDescription = "WorkingDirectoryDescription";
-        internal const string WinExe = "WinExe";
-        internal const string Publish = "Publish";
-        internal const string PublishDescription = "PublishDescription";
-        internal const string WebPiFeed = "WebPiFeed";
-        internal const string WebPiProduct = "WebPiProduct";
-        internal const string WebPiFeedDescription = "WebPiFeedDescription";
-        internal const string WebPiFeedError = "WebPiFeedError";
-        internal const string WebPiProductDescription = "WebPiProductDescription";
-        internal const string WebPiReferenceProperties = "WebPiReferenceProperties";
-        internal const string UnexpectedUpgradeError = "UnexpectedUpgradeError";
-        internal const string UpgradeNotRequired = "UpgradeNotRequired";
-        internal const string UpgradeCannotCheckOutProject = "UpgradeCannotCheckOutProject";
-        internal const string UpgradeCannotLoadProject = "UpgradeCannotLoadProject";
-
-        private static readonly Lazy<ResourceManager> _manager = new Lazy<ResourceManager>(
-            () => new ResourceManager("Microsoft.VisualStudio.Project", typeof(SR).Assembly),
-            LazyThreadSafetyMode.ExecutionAndPublication
-        );
-
-        private static ResourceManager Manager {
-            get {
-                return _manager.Value;
-            }
-        }
-
-#if DEBUG
-        // Detect incorrect calls
-        [Obsolete]
-        internal static string GetString(string value, CultureInfo c) {
-            return null;
-        }
-#endif
-
-
-        protected static string GetStringInternal(ResourceManager manager, string value, object[] args) {
-            string result = manager.GetString(value, CultureInfo.CurrentUICulture);
-            if (result == null) {
-                return null;
-            }
-
-            if (args.Length == 0) {
-                Debug.Assert(result.IndexOf("{0}") < 0, "Resource string '" + value + "' requires format arguments.");
-                return result;
-            }
-
-            Debug.WriteLineIf(
-                Enumerable.Range(0, args.Length).Any(i => result.IndexOf(string.Format("{{{0}", i)) < 0),
-                string.Format("Resource string '{0}' does not use all {1} arguments", value, args.Length)
-            );
-            Debug.WriteLineIf(
-                result.IndexOf(string.Format("{{{0}", args.Length)) >= 0,
-                string.Format("Resource string '{0}' requires more than {1} argument(s)", value, args.Length)
-            );
-
-
-            return string.Format(CultureInfo.CurrentUICulture, result, args);
-        }
-
-        public static string GetString(string value, params object[] args) {
-            var result = GetStringInternal(Manager, value, args);
-            Debug.Assert(result != null, "String resource '" + value + "' is missing");
-            return result ?? value;
-        }
-
-        private const string UnhandledException = "UnhandledException";
-
-        /// <summary>
-        /// Gets a localized string suitable for logging details about an
-        /// otherwise unhandled exception. This should not generally be shown to
-        /// users through the UI.
-        /// </summary>
-        internal static string GetUnhandledExceptionString(
-            Exception ex,
-            Type callerType,
-            [CallerFilePath] string callerFile = null,
-            [CallerLineNumber] int callerLineNumber = 0,
-            [CallerMemberName] string callerName = null
-        ) {
-            if (string.IsNullOrEmpty(callerName)) {
-                callerName = callerType != null ? callerType.FullName : string.Empty;
-            } else if (callerType != null) {
-                callerName = callerType.FullName + "." + callerName;
-            }
-
-            return GetString(UnhandledException, ex, callerFile ?? String.Empty, callerLineNumber, callerName);
-        }
-    }
-}
-=======
 ﻿/* ****************************************************************************
  *
  * Copyright (c) Microsoft Corporation. 
@@ -511,5 +253,4 @@
             return GetString(UnhandledException, ex, callerFile ?? String.Empty, callerLineNumber, callerName);
         }
     }
-}
->>>>>>> 8c7be864
+}