<<<<<<< HEAD
/* ****************************************************************************
 *
 * Copyright (c) Microsoft Corporation. 
 *
 * This source code is subject to terms and conditions of the Apache License, Version 2.0. A 
 * copy of the license can be found in the License.html file at the root of this distribution. If 
 * you cannot locate the Apache License, Version 2.0, please send an email to 
 * vspython@microsoft.com. By using this source code in any fashion, you are agreeing to be bound 
 * by the terms of the Apache License, Version 2.0.
 *
 * You must not remove this notice, or any other, from this software.
 *
 * ***************************************************************************/

using System;
using System.Collections;
using System.Collections.Generic;
using System.ComponentModel;
using System.Diagnostics;
using System.Globalization;
using System.IO;
using System.Runtime.InteropServices;
using System.Security.Permissions;
using System.Text;
using System.Windows;
using Microsoft.VisualStudio;
using Microsoft.VisualStudio.OLE.Interop;
using Microsoft.VisualStudio.Shell;
using Microsoft.VisualStudio.Shell.Interop;
using IOleDataObject = Microsoft.VisualStudio.OLE.Interop.IDataObject;
using OleConstants = Microsoft.VisualStudio.OLE.Interop.Constants;

namespace Microsoft.VisualStudioTools.Project {
    /// <summary>
    /// Manages the CopyPaste and Drag and Drop scenarios for a Project.
    /// </summary>
    /// <remarks>This is a partial class.</remarks>
    internal partial class ProjectNode : IVsUIHierWinClipboardHelperEvents {
        private uint copyPasteCookie;
        private DropDataType _dropType;
        /// <summary>
        /// Current state of whether we have initiated a cut/copy from within our hierarchy.
        /// </summary>
        private CopyCutState _copyCutState;
        /// <summary>
        /// True if we initiated a drag from within our project, false if the drag
        /// was initiated from another project or there is currently no drag/drop operation
        /// in progress.
        /// </summary>
        private bool _dragging;

        enum CopyCutState {
            /// <summary>
            /// Nothing has been copied to the clipboard from our project
            /// </summary>
            None,
            /// <summary>
            /// Something was cut from our project
            /// </summary>
            Cut,
            /// <summary>
            /// Something was copied from our project
            /// </summary>
            Copied
        }

        #region override of IVsHierarchyDropDataTarget methods
        /// <summary>
        /// Called as soon as the mouse drags an item over a new hierarchy or hierarchy window
        /// </summary>
        /// <param name="pDataObject">reference to interface IDataObject of the item being dragged</param>
        /// <param name="grfKeyState">Current state of the keyboard and the mouse modifier keys. See docs for a list of possible values</param>
        /// <param name="itemid">Item identifier for the item currently being dragged</param>
        /// <param name="pdwEffect">On entry, a pointer to the current DropEffect. On return, must contain the new valid DropEffect</param>
        /// <returns>If the method succeeds, it returns S_OK. If it fails, it returns an error code.</returns>
        public int DragEnter(IOleDataObject pDataObject, uint grfKeyState, uint itemid, ref uint pdwEffect) {
            pdwEffect = (uint)DropEffect.None;

            var item = NodeFromItemId(itemid);

            if (item.GetDragTargetHandlerNode().CanAddFiles) {
                _dropType = QueryDropDataType(pDataObject);
                if (_dropType != DropDataType.None) {
                    pdwEffect = (uint)QueryDropEffect(grfKeyState);
                }
            }

            return VSConstants.S_OK;
        }

        /// <summary>
        /// Called when one or more items are dragged out of the hierarchy or hierarchy window, or when the drag-and-drop operation is cancelled or completed.
        /// </summary>
        /// <returns>If the method succeeds, it returns S_OK. If it fails, it returns an error code.</returns>
        public int DragLeave() {
            _dropType = DropDataType.None;
            return VSConstants.S_OK;
        }

        /// <summary>
        /// Called when one or more items are dragged over the target hierarchy or hierarchy window. 
        /// </summary>
        /// <param name="grfKeyState">Current state of the keyboard keys and the mouse modifier buttons. See <seealso cref="IVsHierarchyDropDataTarget"/></param>
        /// <param name="itemid">Item identifier of the drop data target over which the item is being dragged</param>
        /// <param name="pdwEffect"> On entry, reference to the value of the pdwEffect parameter of the IVsHierarchy object, identifying all effects that the hierarchy supports. 
        /// On return, the pdwEffect parameter must contain one of the effect flags that indicate the result of the drop operation. For a list of pwdEffects values, see <seealso cref="DragEnter"/></param>
        /// <returns>If the method succeeds, it returns S_OK. If it fails, it returns an error code.</returns>
        public int DragOver(uint grfKeyState, uint itemid, ref uint pdwEffect) {
            pdwEffect = (uint)DropEffect.None;

            // Dragging items to a project that is being debugged is not supported
            // (see VSWhidbey 144785)            
            DBGMODE dbgMode = VsShellUtilities.GetDebugMode(this.Site) & ~DBGMODE.DBGMODE_EncMask;
            if (dbgMode == DBGMODE.DBGMODE_Run || dbgMode == DBGMODE.DBGMODE_Break) {
                return VSConstants.S_OK;
            }

            if (this.isClosed) {
                return VSConstants.E_UNEXPECTED;
            }

            // TODO: We should also analyze if the node being dragged over can accept the drop.

            pdwEffect = (uint)QueryDropEffect(grfKeyState);

            return VSConstants.S_OK;
        }

        /// <summary>
        /// Called when one or more items are dropped into the target hierarchy or hierarchy window when the mouse button is released.
        /// </summary>
        /// <param name="pDataObject">Reference to the IDataObject interface on the item being dragged. This data object contains the data being transferred in the drag-and-drop operation. 
        /// If the drop occurs, then this data object (item) is incorporated into the target hierarchy or hierarchy window.</param>
        /// <param name="grfKeyState">Current state of the keyboard and the mouse modifier keys. See <seealso cref="IVsHierarchyDropDataTarget"/></param>
        /// <param name="itemid">Item identifier of the drop data target over which the item is being dragged</param>
        /// <param name="pdwEffect">Visual effects associated with the drag-and drop-operation, such as a cursor, bitmap, and so on. 
        /// The value of dwEffects passed to the source object via the OnDropNotify method is the value of pdwEffects returned by the Drop method</param>
        /// <returns>If the method succeeds, it returns S_OK. If it fails, it returns an error code. </returns>
        public int Drop(IOleDataObject pDataObject, uint grfKeyState, uint itemid, ref uint pdwEffect) {
            if (pDataObject == null) {
                return VSConstants.E_INVALIDARG;
            }

            pdwEffect = (uint)DropEffect.None;

            // Get the node that is being dragged over and ask it which node should handle this call
            HierarchyNode targetNode = NodeFromItemId(itemid);
            if (targetNode == null) {
                // There is no target node. The drop can not be completed.
                return VSConstants.S_FALSE;
            }

            int returnValue;
            try {
                DropDataType dropDataType = DropDataType.None;
                pdwEffect = (uint)QueryDropEffect(grfKeyState);
                dropDataType = ProcessSelectionDataObject(pDataObject, targetNode, true, (DropEffect)pdwEffect);
                if (dropDataType == DropDataType.None) {
                    pdwEffect = (uint)DropEffect.None;
                }

                // If it is a drop from windows and we get any kind of error we return S_FALSE and dropeffect none. This
                // prevents bogus messages from the shell from being displayed
                returnValue = (dropDataType != DropDataType.Shell) ? VSConstants.E_FAIL : VSConstants.S_OK;
            } catch (System.IO.FileNotFoundException e) {
                Trace.WriteLine("Exception : " + e.Message);

                if (!Utilities.IsInAutomationFunction(this.Site)) {
                    string message = e.Message;
                    string title = string.Empty;
                    OLEMSGICON icon = OLEMSGICON.OLEMSGICON_CRITICAL;
                    OLEMSGBUTTON buttons = OLEMSGBUTTON.OLEMSGBUTTON_OK;
                    OLEMSGDEFBUTTON defaultButton = OLEMSGDEFBUTTON.OLEMSGDEFBUTTON_FIRST;
                    Utilities.ShowMessageBox(this.Site, title, message, icon, buttons, defaultButton);
                }

                returnValue = VSConstants.E_FAIL;
            }

            _dragging = false;

            return returnValue;
        }
        #endregion

        #region override of IVsHierarchyDropDataSource2 methods
        /// <summary>
        /// Returns information about one or more of the items being dragged
        /// </summary>
        /// <param name="pdwOKEffects">Pointer to a DWORD value describing the effects displayed while the item is being dragged, 
        /// such as cursor icons that change during the drag-and-drop operation. 
        /// For example, if the item is dragged over an invalid target point 
        /// (such as the item's original location), the cursor icon changes to a circle with a line through it. 
        /// Similarly, if the item is dragged over a valid target point, the cursor icon changes to a file or folder.</param>
        /// <param name="ppDataObject">Pointer to the IDataObject interface on the item being dragged. 
        /// This data object contains the data being transferred in the drag-and-drop operation. 
        /// If the drop occurs, then this data object (item) is incorporated into the target hierarchy or hierarchy window.</param>
        /// <param name="ppDropSource">Pointer to the IDropSource interface of the item being dragged.</param>
        /// <returns>If the method succeeds, it returns S_OK. If it fails, it returns an error code.</returns>
        public int GetDropInfo(out uint pdwOKEffects, out IOleDataObject ppDataObject, out IDropSource ppDropSource) {
            //init out params
            pdwOKEffects = (uint)DropEffect.None;
            ppDataObject = null;
            ppDropSource = null;

            IOleDataObject dataObject = PackageSelectionDataObject(false);
            if (dataObject == null) {
                return VSConstants.E_NOTIMPL;
            }

            _dragging = true;
            pdwOKEffects = (uint)(DropEffect.Move | DropEffect.Copy);

            ppDataObject = dataObject;
            return VSConstants.S_OK;
        }

        /// <summary>
        /// Notifies clients that the dragged item was dropped. 
        /// </summary>
        /// <param name="fDropped">If true, then the dragged item was dropped on the target. If false, then the drop did not occur.</param>
        /// <param name="dwEffects">Visual effects associated with the drag-and-drop operation, such as cursors, bitmaps, and so on. 
        /// The value of dwEffects passed to the source object via OnDropNotify method is the value of pdwEffects returned by Drop method.</param>
        /// <returns>If the method succeeds, it returns S_OK. If it fails, it returns an error code. </returns>
        public int OnDropNotify(int fDropped, uint dwEffects) {
            if (dwEffects == (uint)DropEffect.Move) {
                foreach (var item in ItemsDraggedOrCutOrCopied) {
                    item.Remove(true);
                }
            }
            ItemsDraggedOrCutOrCopied.Clear();
            _dragging = false;

            return VSConstants.S_OK;
        }

        /// <summary>
        /// Allows the drag source to prompt to save unsaved items being dropped. 
        /// Notifies the source hierarchy that information dragged from it is about to be dropped on a target. 
        /// This method is called immediately after the mouse button is released on a drop. 
        /// </summary>
        /// <param name="o">Reference to the IDataObject interface on the item being dragged. 
        /// This data object contains the data being transferred in the drag-and-drop operation. 
        /// If the drop occurs, then this data object (item) is incorporated into the hierarchy window of the new hierarchy.</param>
        /// <param name="dwEffect">Current state of the keyboard and the mouse modifier keys.</param>
        /// <param name="fCancelDrop">If true, then the drop is cancelled by the source hierarchy. If false, then the drop can continue.</param>
        /// <returns>If the method succeeds, it returns S_OK. If it fails, it returns an error code. </returns>
        public int OnBeforeDropNotify(IOleDataObject o, uint dwEffect, out int fCancelDrop) {
            // If there is nothing to be dropped just return that drop should be cancelled.
            if (this.ItemsDraggedOrCutOrCopied == null) {
                fCancelDrop = 1;
                return VSConstants.S_OK;
            }

            fCancelDrop = 0;
            bool dirty = false;
            foreach (HierarchyNode node in this.ItemsDraggedOrCutOrCopied) {
                if (node.IsLinkFile) {
                    continue;
                }

                DocumentManager manager = node.GetDocumentManager();
                if (manager != null &&
                    manager.IsDirty &&
                    manager.IsOpenedByUs) {
                    dirty = true;
                    break;
                }
            }

            // if there are no dirty docs we are ok to proceed
            if (!dirty) {
                return VSConstants.S_OK;
            }

            // Prompt to save if there are dirty docs
            string message = SR.GetString(SR.SaveModifiedDocuments);
            string title = string.Empty;
            OLEMSGICON icon = OLEMSGICON.OLEMSGICON_WARNING;
            OLEMSGBUTTON buttons = OLEMSGBUTTON.OLEMSGBUTTON_YESNOCANCEL;
            OLEMSGDEFBUTTON defaultButton = OLEMSGDEFBUTTON.OLEMSGDEFBUTTON_FIRST;
            int result = Utilities.ShowMessageBox(Site, title, message, icon, buttons, defaultButton);
            switch (result) {
                case NativeMethods.IDYES:
                    break;

                case NativeMethods.IDNO:
                    return VSConstants.S_OK;

                case NativeMethods.IDCANCEL:
                    goto default;

                default:
                    fCancelDrop = 1;
                    ItemsDraggedOrCutOrCopied.Clear();
                    return VSConstants.S_OK;
            }

            // Save all dirty documents
            foreach (HierarchyNode node in this.ItemsDraggedOrCutOrCopied) {
                DocumentManager manager = node.GetDocumentManager();
                if (manager != null) {
                    manager.Save(true);
                }
            }

            return VSConstants.S_OK;
        }

        #endregion

        #region IVsUIHierWinClipboardHelperEvents Members
        /// <summary>
        /// Called after your cut/copied items has been pasted
        /// </summary>
        ///<param name="wasCut">If true, then the IDataObject has been successfully pasted into a target hierarchy. 
        /// If false, then the cut or copy operation was cancelled.</param>
        /// <param name="dropEffect">Visual effects associated with the drag and drop operation, such as cursors, bitmaps, and so on. 
        /// These should be the same visual effects used in OnDropNotify</param>
        /// <returns>If the method succeeds, it returns S_OK. If it fails, it returns an error code. </returns>
        public virtual int OnPaste(int wasCut, uint dropEffect) {
            if (dropEffect == (uint)DropEffect.None) {
                return OnClear(wasCut);
            }

            // Check both values here.  If the paste is coming from another project system then
            // they should always pass Move, and we'll know whether or not it's a cut from wasCut.
            // If they copied it from the project system wasCut will be false, and DropEffect
            // will still be Move, resulting in a copy.
            if (wasCut != 0 && dropEffect == (uint)DropEffect.Move) {
                // If we just did a cut, then we need to free the data object. Otherwise, we leave it
                // alone so that you can continue to paste the data in new locations.
                CleanAndFlushClipboard();
                foreach (HierarchyNode node in ItemsDraggedOrCutOrCopied) {
                    node.Remove(true);
                }
                ItemsDraggedOrCutOrCopied.Clear();
                ClearCopyCutState();
            }

            return VSConstants.S_OK;
        }

        /// <summary>
        /// Called when your cut/copied operation is canceled
        /// </summary>
        /// <param name="wasCut">This flag informs the source that the Cut method was called (true), 
        /// rather than Copy (false), so the source knows whether to "un-cut-highlight" the items that were cut.</param>
        /// <returns>If the method succeeds, it returns S_OK. If it fails, it returns an error code. </returns>
        public virtual int OnClear(int wasCut) {
            if (wasCut != 0) {
                AssertHasParentHierarchy();
                IVsUIHierarchyWindow w = UIHierarchyUtilities.GetUIHierarchyWindow(this.site, HierarchyNode.SolutionExplorer);
                if (w != null) {
                    foreach (HierarchyNode node in ItemsDraggedOrCutOrCopied) {
                        node.ExpandItem(EXPANDFLAGS.EXPF_UnCutHighlightItem);
                    }
                }
            }

            ItemsDraggedOrCutOrCopied.Clear();

            ClearCopyCutState();
            return VSConstants.S_OK;
        }
        #endregion

        #region virtual methods

        /// <summary>
        /// Returns a dataobject from selected nodes
        /// </summary>
        /// <param name="cutHighlightItems">boolean that defines if the selected items must be cut</param>
        /// <returns>data object for selected items</returns>
        private DataObject PackageSelectionDataObject(bool cutHighlightItems) {
            StringBuilder sb = new StringBuilder();

            DataObject dataObject = null;

            IList<HierarchyNode> selectedNodes = this.GetSelectedNodes();
            if (selectedNodes != null) {
                this.InstantiateItemsDraggedOrCutOrCopiedList();

                // If there is a selection package the data
                foreach (HierarchyNode node in selectedNodes) {
                    string selectionContent = node.PrepareSelectedNodesForClipBoard();
                    if (selectionContent != null) {
                        sb.Append(selectionContent);
                    }
                }
            }

            // Add the project items first.
            IntPtr ptrToItems = this.PackageSelectionData(sb, false);
            if (ptrToItems == IntPtr.Zero) {
                return null;
            }

            FORMATETC fmt = DragDropHelper.CreateFormatEtc(DragDropHelper.CF_VSSTGPROJECTITEMS);
            dataObject = new DataObject();
            dataObject.SetData(fmt, ptrToItems);

            // Now add the project path that sourced data. We just write the project file path.
            IntPtr ptrToProjectPath = this.PackageSelectionData(new StringBuilder(this.GetMkDocument()), true);

            if (ptrToProjectPath != IntPtr.Zero) {
                dataObject.SetData(DragDropHelper.CreateFormatEtc(DragDropHelper.CF_VSPROJECTCLIPDESCRIPTOR), ptrToProjectPath);
            }

            if (cutHighlightItems) {
                bool first = true;
                foreach (HierarchyNode node in this.ItemsDraggedOrCutOrCopied) {
                    node.ExpandItem(first ? EXPANDFLAGS.EXPF_CutHighlightItem : EXPANDFLAGS.EXPF_AddCutHighlightItem);
                    first = false;
                }
            }
            return dataObject;
        }

        class ProjectReferenceFileAdder {
            /// <summary>
            /// This hierarchy which is having items added/moved
            /// </summary>
            private readonly ProjectNode Project;
            /// <summary>
            /// The node which we're adding/moving the items to
            /// </summary>
            private readonly HierarchyNode TargetNode;
            /// <summary>
            /// The references we're adding, using the format {Guid}|project|folderPath
            /// </summary>
            private readonly string[] ProjectReferences;
            /// <summary>
            /// True if this is the result of a mouse drop, false if this is the result of a paste
            /// </summary>
            private readonly bool MouseDropping;
            /// <summary>
            /// Move or Copy
            /// </summary>
            private readonly DropEffect DropEffect;
            private bool? OverwriteAllItems;

            public ProjectReferenceFileAdder(ProjectNode project, HierarchyNode targetNode, string[] projectReferences, bool mouseDropping, DropEffect dropEffect) {
                Utilities.ArgumentNotNull("targetNode", targetNode);
                Utilities.ArgumentNotNull("project", project);
                Utilities.ArgumentNotNull("projectReferences", projectReferences);

                TargetNode = targetNode;
                Project = project;
                ProjectReferences = projectReferences;
                MouseDropping = mouseDropping;
                DropEffect = dropEffect;
            }

            internal bool AddFiles() {
                // Collect all of the additions.
                List<Addition> additions = new List<Addition>();
                List<string> folders = new List<string>();
                // process folders first
                foreach (string projectReference in ProjectReferences) {
                    if (projectReference == null) {
                        // bad projectref, bail out
                        return false;
                    }
                    if (CommonUtils.HasEndSeparator(projectReference)) {

                        var addition = CanAddFolderFromProjectReference(projectReference);
                        if (addition == null) {
                            return false;
                        }
                        additions.Add(addition);
                        FolderAddition folderAddition = addition as FolderAddition;
                        if (folderAddition != null) {
                            folders.Add(folderAddition.SourceFolder);
                        }
                    }
                }
                foreach (string projectReference in ProjectReferences) {
                    if (projectReference == null) {
                        // bad projectref, bail out
                        return false;
                    }
                    if (!CommonUtils.HasEndSeparator(projectReference)) {
                        var addition = CanAddFileFromProjectReference(projectReference, TargetNode.GetDragTargetHandlerNode().FullPathToChildren);
                        if (addition == null) {
                            return false;
                        }
                        FileAddition fileAddition = addition as FileAddition;
                        bool add = true;
                        if (fileAddition != null) {
                            foreach (var folder in folders) {
                                if (fileAddition.SourceMoniker.StartsWith(folder, StringComparison.OrdinalIgnoreCase)) {
                                    // this will be moved/copied by the folder, it doesn't need another move/copy
                                    add = false;
                                    break;
                                }
                            }
                        }
                        if (add) {
                            additions.Add(addition);
                        }
                    }
                }

                bool result = true;
                bool? overwrite = null;
                foreach (var addition in additions) {
                    try {
                        addition.DoAddition(ref overwrite);
                    } catch (CancelPasteException) {
                        return false;
                    }
                    if (addition is SkipOverwriteAddition) {
                        result = false;
                    }
                }

                return result;
            }

            [Serializable]
            sealed class CancelPasteException : Exception {
            }

            /// <summary>
            /// Tests to see if we can add the folder to the project.  Returns true if it's ok, false if it's not.
            /// </summary>
            /// <param name="folderToAdd">Project reference (from data object) using the format: {Guid}|project|folderPath</param>
            /// <param name="targetNode">Node to add the new folder to</param>
            private Addition CanAddFolderFromProjectReference(string folderToAdd) {
                Utilities.ArgumentNotNullOrEmpty(folderToAdd, "folderToAdd");

                var targetFolderNode = TargetNode.GetDragTargetHandlerNode();

                string folder;
                IVsHierarchy sourceHierarchy;
                GetPathAndHierarchy(folderToAdd, out folder, out sourceHierarchy);

                // Ensure we don't end up in an endless recursion
                if (Utilities.IsSameComObject(Project, sourceHierarchy)) {
                    if (String.Equals(folder, targetFolderNode.FullPathToChildren, StringComparison.OrdinalIgnoreCase)) {
                        if (DropEffect == DropEffect.Move &&
                            IsBadMove(targetFolderNode.FullPathToChildren, folder, false)) {
                            return null;
                        }
                    }

                    if (targetFolderNode.FullPathToChildren.StartsWith(folder, StringComparison.OrdinalIgnoreCase) &&
                        !String.Equals(targetFolderNode.FullPathToChildren, folder, StringComparison.OrdinalIgnoreCase)) {
                        // dragging a folder into a child, that's not allowed
                        Utilities.ShowMessageBox(
                            Project.Site,
                            SR.GetString(SR.CannotMoveIntoSubfolder, CommonUtils.GetFileOrDirectoryName(folder)),
                            null,
                            OLEMSGICON.OLEMSGICON_CRITICAL,
                            OLEMSGBUTTON.OLEMSGBUTTON_OK,
                            OLEMSGDEFBUTTON.OLEMSGDEFBUTTON_FIRST);
                        return null;
                    }
                }

                var targetPath = Path.Combine(targetFolderNode.FullPathToChildren, CommonUtils.GetFileOrDirectoryName(folder));
                if (File.Exists(targetPath)) {
                    Utilities.ShowMessageBox(
                       Project.Site,
                       SR.GetString(SR.CannotAddFileExists, CommonUtils.GetFileOrDirectoryName(folder)),
                       null,
                       OLEMSGICON.OLEMSGICON_CRITICAL,
                       OLEMSGBUTTON.OLEMSGBUTTON_OK,
                       OLEMSGDEFBUTTON.OLEMSGDEFBUTTON_FIRST);
                    return null;
                }

                if (Directory.Exists(targetPath)) {
                    if (DropEffect == DropEffect.Move) {
                        if (targetPath == folderToAdd) {
                            CannotMoveSameLocation(folderToAdd);
                        } else {
                            Utilities.ShowMessageBox(
                               Project.Site,
                               SR.GetString(SR.CannotMoveFolderExists, CommonUtils.GetFileOrDirectoryName(folder)),
                               null,
                               OLEMSGICON.OLEMSGICON_CRITICAL,
                               OLEMSGBUTTON.OLEMSGBUTTON_OK,
                               OLEMSGDEFBUTTON.OLEMSGDEFBUTTON_FIRST);
                        }
                        return null;
                    }

                    var dialog = new OverwriteFileDialog(
                        SR.GetString(SR.OverwriteFilesInExistingFolder, CommonUtils.GetFileOrDirectoryName(folder)),
                        false
                    );
                    dialog.Owner = Application.Current.MainWindow;
                    var res = dialog.ShowDialog();
                    if (res == null) {
                        // cancel, abort the whole copy
                        return null;
                    } else if (!dialog.ShouldOverwrite) {
                        // no, don't copy the folder
                        return SkipOverwriteAddition.Instance;
                    }
                    // otherwise yes, and we'll prompt about the files.
                }

                string targetFileName = CommonUtils.GetFileOrDirectoryName(folder);
                if (Utilities.IsSameComObject(Project, sourceHierarchy) &&
                    String.Equals(targetFolderNode.FullPathToChildren, folder, StringComparison.OrdinalIgnoreCase)) {
                    // copying a folder onto its self, make a copy
                    targetFileName = GetCopyName(targetFolderNode.FullPathToChildren);
                }

                List<Addition> additions = new List<Addition>();
                uint folderId;
                if (ErrorHandler.Failed(sourceHierarchy.ParseCanonicalName(folder, out folderId))) {
                    // the folder may have been deleted between the copy & paste
                    ReportMissingItem(folder);
                    return null;
                }

                if (Path.Combine(targetFolderNode.FullPathToChildren, targetFileName).Length >= NativeMethods.MAX_FOLDER_PATH) {
                    Utilities.ShowMessageBox(
                        Project.Site,
                        SR.GetString(SR.FolderPathTooLongShortMessage),
                        null,
                        OLEMSGICON.OLEMSGICON_CRITICAL,
                        OLEMSGBUTTON.OLEMSGBUTTON_OK,
                        OLEMSGDEFBUTTON.OLEMSGDEFBUTTON_FIRST);
                    return null;
                }

                if (!WalkSourceProjectAndAdd(sourceHierarchy, folderId, targetFolderNode.FullPathToChildren, false, additions, targetFileName)) {
                    return null;
                }

                if (additions.Count == 1) {
                    return (FolderAddition)additions[0];
                }

                Debug.Assert(additions.Count == 0);
                return null;
            }

            private void ReportMissingItem(string folder) {
                Utilities.ShowMessageBox(
                    Project.Site,
                    SR.GetString(SR.SourceUrlNotFound, CommonUtils.GetFileOrDirectoryName(folder)),
                    null,
                    OLEMSGICON.OLEMSGICON_CRITICAL,
                    OLEMSGBUTTON.OLEMSGBUTTON_OK,
                    OLEMSGDEFBUTTON.OLEMSGDEFBUTTON_FIRST);
            }

            /// <summary>
            /// Recursive method that walk a hierarchy and add items it find to our project.
            /// Note that this is meant as an helper to the Copy&Paste/Drag&Drop functionality.
            /// </summary>
            /// <param name="sourceHierarchy">Hierarchy to walk</param>
            /// <param name="itemId">Item ID where to start walking the hierarchy</param>
            /// <param name="targetNode">Node to start adding to</param>
            /// <param name="addSibblings">Typically false on first call and true after that</param>
            private bool WalkSourceProjectAndAdd(IVsHierarchy sourceHierarchy, uint itemId, string targetPath, bool addSiblings, List<Addition> additions, string name = null) {
                Utilities.ArgumentNotNull("sourceHierarchy", sourceHierarchy);

                if (itemId != VSConstants.VSITEMID_NIL) {
                    // Before we start the walk, add the current node
                    object variant = null;

                    // Calculate the corresponding path in our project
                    string source;
                    ErrorHandler.ThrowOnFailure(((IVsProject)sourceHierarchy).GetMkDocument(itemId, out source));
                    if (name == null) {
                        name = CommonUtils.GetFileOrDirectoryName(source);
                    }

                    Guid guidType;
                    ErrorHandler.ThrowOnFailure(sourceHierarchy.GetGuidProperty(itemId, (int)__VSHPROPID.VSHPROPID_TypeGuid, out guidType));

                    IVsSolution solution = Project.GetService(typeof(IVsSolution)) as IVsSolution;
                    if (solution != null) {
                        if (guidType == VSConstants.GUID_ItemType_PhysicalFile) {
                            string projRef;
                            ErrorHandler.ThrowOnFailure(solution.GetProjrefOfItem(sourceHierarchy, itemId, out projRef));
                            var addition = CanAddFileFromProjectReference(projRef, targetPath);
                            if (addition == null) {
                                // cancelled
                                return false;
                            }
                            additions.Add(addition);
                        }
                    }

                    // Start with child nodes (depth first)
                    if (guidType == VSConstants.GUID_ItemType_PhysicalFolder) {
                        variant = null;
                        ErrorHandler.ThrowOnFailure(sourceHierarchy.GetProperty(itemId, (int)__VSHPROPID.VSHPROPID_FirstVisibleChild, out variant));
                        uint currentItemID = (uint)(int)variant;

                        List<Addition> nestedAdditions = new List<Addition>();

                        string newPath = Path.Combine(targetPath, name);

                        if (!WalkSourceProjectAndAdd(sourceHierarchy, currentItemID, newPath, true, nestedAdditions)) {
                            // cancelled
                            return false;
                        }

                        if (!Project.Tracker.CanRenameItem(
                            source,
                            newPath,
                            VSRENAMEFILEFLAGS.VSRENAMEFILEFLAGS_Directory)) {
                            return false;
                        }

                        additions.Add(new FolderAddition(Project, Path.Combine(targetPath, name), source, DropEffect, nestedAdditions.ToArray()));
                    }

                    if (addSiblings) {
                        // Then look at siblings
                        uint currentItemID = itemId;
                        while (currentItemID != VSConstants.VSITEMID_NIL) {
                            variant = null;
                            // http://mpfproj10.codeplex.com/workitem/11618 - pass currentItemID instead of itemId
                            ErrorHandler.ThrowOnFailure(sourceHierarchy.GetProperty(currentItemID, (int)__VSHPROPID.VSHPROPID_NextVisibleSibling, out variant));
                            currentItemID = (uint)(int)variant;
                            if (!WalkSourceProjectAndAdd(sourceHierarchy, currentItemID, targetPath, false, additions)) {
                                // cancelled
                                return false;
                            }
                        }
                    }
                }
                return true;
            }

            private static string GetCopyName(string existingFullPath) {
                string newDir, name, extension;
                if (CommonUtils.HasEndSeparator(existingFullPath)) {
                    name = CommonUtils.GetFileOrDirectoryName(existingFullPath);
                    extension = "";
                } else {
                    extension = Path.GetExtension(existingFullPath);
                    name = Path.GetFileNameWithoutExtension(existingFullPath);
                }

                string folder = CommonUtils.GetParent(existingFullPath);
                int copyCount = 1;
                do {
                    string newName = name + " - Copy";
                    if (copyCount != 1) {
                        newName += " (" + copyCount + ")";
                    }
                    newName += extension;
                    copyCount++;
                    newDir = Path.Combine(folder, newName);
                } while (File.Exists(newDir) || Directory.Exists(newDir));
                return newDir;
            }

            /// <summary>
            /// This is used to recursively add a folder from an other project.
            /// Note that while we copy the folder content completely, we only
            /// add to the project items which are part of the source project.
            /// </summary>
            class FolderAddition : Addition {
                private readonly ProjectNode Project;
                private readonly string NewFolderPath;
                public readonly string SourceFolder;
                private readonly Addition[] Additions;
                private readonly DropEffect DropEffect;

                public FolderAddition(ProjectNode project, string newFolderPath, string sourceFolder, DropEffect dropEffect, Addition[] additions) {
                    Project = project;
                    NewFolderPath = newFolderPath;
                    SourceFolder = sourceFolder;
                    Additions = additions;
                    DropEffect = dropEffect;
                }

                public override void DoAddition(ref bool? overwrite) {
                    bool wasExpanded = false;
                    HierarchyNode newNode;
                    var sourceFolder = Project.FindNodeByFullPath(SourceFolder) as FolderNode;
                    if (sourceFolder == null || DropEffect != DropEffect.Move) {
                        newNode = Project.CreateFolderNodes(NewFolderPath);
                    } else {
                        // Rename the folder & reparent our existing FolderNode w/ potentially w/ a new ID,
                        // but don't update the children as we'll handle that w/ our file additions...
                        wasExpanded = sourceFolder.GetIsExpanded();
                        Directory.CreateDirectory(NewFolderPath);
                        sourceFolder.ReparentFolder(NewFolderPath);

                        sourceFolder.ExpandItem(wasExpanded ? EXPANDFLAGS.EXPF_ExpandFolder : EXPANDFLAGS.EXPF_CollapseFolder);
                        newNode = sourceFolder;
                    }

                    foreach (var addition in Additions) {
                        addition.DoAddition(ref overwrite);
                    }

                    if (sourceFolder != null) {
                        if (sourceFolder.IsNonMemberItem) {
                            // copying or moving an existing excluded folder, new folder
                            // is excluded too.
                            ErrorHandler.ThrowOnFailure(newNode.ExcludeFromProject());
                        } else if (sourceFolder.Parent.IsNonMemberItem) {
                            // We've moved an included folder to a show all files folder,
                            //     add the parent to the project   
                            ErrorHandler.ThrowOnFailure(sourceFolder.Parent.IncludeInProject(false));
                        }

                        if (DropEffect == DropEffect.Move) {
                            Directory.Delete(SourceFolder);

                            // we just handled the delete, the updated folder has the new filename,
                            // and we don't want to delete where we just moved stuff...
                            Project.ItemsDraggedOrCutOrCopied.Remove(sourceFolder);
                        }
                    }

                    // Send OnItemRenamed for the folder now, after all of the children have been renamed
                    Project.Tracker.OnItemRenamed(SourceFolder, NewFolderPath, VSRENAMEFILEFLAGS.VSRENAMEFILEFLAGS_Directory);

                    if (sourceFolder != null && Project.ParentHierarchy != null) {
                        sourceFolder.ExpandItem(wasExpanded ? EXPANDFLAGS.EXPF_ExpandFolder : EXPANDFLAGS.EXPF_CollapseFolder);
                    }
                }
            }

            /// <summary>
            /// Given the reference used for drag and drop returns the path to the item and it's
            /// containing hierarchy.
            /// </summary>
            /// <param name="projectReference"></param>
            /// <param name="path"></param>
            /// <param name="sourceHierarchy"></param>
            private void GetPathAndHierarchy(string projectReference, out string path, out IVsHierarchy sourceHierarchy) {
                Guid projectInstanceGuid;

                GetPathAndProjectId(projectReference, out projectInstanceGuid, out path);
                // normalize the casing in case the project system gave us casing different from the file system
                if (CommonUtils.HasEndSeparator(path)) {
                    try {
                        var trimmedPath = CommonUtils.TrimEndSeparator(path);
                        foreach (var dir in Directory.GetDirectories(Path.GetDirectoryName(trimmedPath), Path.GetFileName(trimmedPath))) {
                            if (String.Equals(dir, trimmedPath, StringComparison.OrdinalIgnoreCase)) {
                                path = dir + Path.DirectorySeparatorChar;
                                break;
                            }
                        }
                    } catch {
                    }
                } else {
                    try {
                        foreach (var file in Directory.GetFiles(Path.GetDirectoryName(path))) {
                            if (String.Equals(file, path, StringComparison.OrdinalIgnoreCase)) {
                                path = file;
                                break;
                            }
                        }
                    } catch {
                    }
                }

                // Retrieve the project from which the items are being copied

                IVsSolution solution = (IVsSolution)Project.GetService(typeof(SVsSolution));
                ErrorHandler.ThrowOnFailure(solution.GetProjectOfGuid(ref projectInstanceGuid, out sourceHierarchy));
            }

            private static void GetPathAndProjectId(string projectReference, out Guid projectInstanceGuid, out string folder) {
                // Split the reference in its 3 parts
                int index1 = Guid.Empty.ToString("B").Length;
                if (index1 + 1 >= projectReference.Length)
                    throw new ArgumentOutOfRangeException("folderToAdd");

                // Get the Guid
                string guidString = projectReference.Substring(1, index1 - 2);
                projectInstanceGuid = new Guid(guidString);

                // Get the project path
                int index2 = projectReference.IndexOf('|', index1 + 1);
                if (index2 < 0 || index2 + 1 >= projectReference.Length)
                    throw new ArgumentOutOfRangeException("folderToAdd");

                // Finally get the source path
                folder = projectReference.Substring(index2 + 1);
            }

            /// <summary>
            /// Adds an item from a project refererence to target node.
            /// </summary>
            /// <param name="projectRef"></param>
            /// <param name="targetNode"></param>
            private Addition CanAddFileFromProjectReference(string projectRef, string targetFolder, bool fromFolder = false) {
                Utilities.ArgumentNotNullOrEmpty("projectRef", projectRef);

                IVsSolution solution = Project.GetService(typeof(IVsSolution)) as IVsSolution;
                Utilities.CheckNotNull(solution);

                uint itemidLoc;
                IVsHierarchy hierarchy;
                string str;
                VSUPDATEPROJREFREASON[] reason = new VSUPDATEPROJREFREASON[1];
                if (ErrorHandler.Failed(solution.GetItemOfProjref(projectRef, out hierarchy, out itemidLoc, out str, reason))) {
                    // the file may have been deleted between the copy & paste
                    string path;
                    Guid projectGuid;
                    GetPathAndProjectId(projectRef, out projectGuid, out path);
                    ReportMissingItem(path);
                    return null;
                }

                Utilities.CheckNotNull(hierarchy);

                // This will throw invalid cast exception if the hierrachy is not a project.
                IVsProject project = (IVsProject)hierarchy;
                object isLinkValue;
                bool isLink = false;
                if (ErrorHandler.Succeeded(((IVsHierarchy)project).GetProperty(itemidLoc, (int)__VSHPROPID2.VSHPROPID_IsLinkFile, out isLinkValue))) {
                    if (isLinkValue is bool) {
                        isLink = (bool)isLinkValue;
                    }
                }

                string moniker;
                ErrorHandler.ThrowOnFailure(project.GetMkDocument(itemidLoc, out moniker));

                if (DropEffect == DropEffect.Move && IsBadMove(targetFolder, moniker, true)) {
                    return null;
                }

                if (!File.Exists(moniker)) {
                    Utilities.ShowMessageBox(
                            Project.Site,
                            String.Format("The item '{0}' does not exist in the project directory. It may have been moved, renamed or deleted.", Path.GetFileName(moniker)),
                            null,
                            OLEMSGICON.OLEMSGICON_CRITICAL,
                            OLEMSGBUTTON.OLEMSGBUTTON_OK,
                            OLEMSGDEFBUTTON.OLEMSGDEFBUTTON_FIRST);
                    return null;
                }

                // Check that the source and destination paths aren't the same since we can't move an item to itself.
                // If they are in fact the same location, throw an error that copy/move will not work correctly.
                if (DropEffect == DropEffect.Move && !CommonUtils.IsSamePath(Path.GetDirectoryName(moniker), Path.GetDirectoryName(targetFolder))) {
                    try {
                        string sourceLinkTarget = NativeMethods.GetAbsolutePathToDirectory(Path.GetDirectoryName(moniker));
                        string destinationLinkTarget = null;

                        // if the directory doesn't exist, just skip this.  We will create it later.
                        if (Directory.Exists(targetFolder)) {
                            try {
                                destinationLinkTarget = NativeMethods.GetAbsolutePathToDirectory(targetFolder);
                            } catch (FileNotFoundException) {
                                // This can occur if the user had a symlink'd directory and deleted the backing directory.
                                Utilities.ShowMessageBox(
                                            Project.Site,
                                            String.Format(
                                                "Unable to find the destination folder."),
                                            null,
                                            OLEMSGICON.OLEMSGICON_CRITICAL,
                                            OLEMSGBUTTON.OLEMSGBUTTON_OK,
                                            OLEMSGDEFBUTTON.OLEMSGDEFBUTTON_FIRST);
                                return null;
                            }
                        }

                        // If the paths are the same, we can't really move the file...
                        if (destinationLinkTarget != null && CommonUtils.IsSamePath(sourceLinkTarget, destinationLinkTarget)) {
                            CannotMoveSameLocation(moniker);
                            return null;
                        }
                    } catch (Exception e) {
                        if (e.IsCriticalException()) {
                            throw;
                        }
                        TaskDialog.ForException(Project.Site, e, String.Empty, Project.IssueTrackerUrl).ShowModal();
                        return null;
                    }
                }

                // Begin the move operation now that we are past pre-checks.
                var existingChild = Project.FindNodeByFullPath(moniker);
                if (isLink) {
                    // links we just want to update the link node for...
                    if (existingChild != null) {
                        if (ComUtilities.IsSameComObject(Project, project)) {
                            if (DropEffect != DropEffect.Move) {
                                Utilities.ShowMessageBox(
                                        Project.Site,
                                        String.Format("Cannot copy linked files within the same project. You cannot have more than one link to the same file in a project."),
                                        null,
                                        OLEMSGICON.OLEMSGICON_CRITICAL,
                                        OLEMSGBUTTON.OLEMSGBUTTON_OK,
                                        OLEMSGDEFBUTTON.OLEMSGDEFBUTTON_FIRST);
                                return null;
                            }
                        } else {
                            Utilities.ShowMessageBox(
                                    Project.Site,
                                    String.Format("There is already a link to '{0}'. You cannot have more than one link to the same file in a project.", moniker),
                                    null,
                                    OLEMSGICON.OLEMSGICON_CRITICAL,
                                    OLEMSGBUTTON.OLEMSGBUTTON_OK,
                                    OLEMSGDEFBUTTON.OLEMSGDEFBUTTON_FIRST);
                            return null;
                        }
                    }

                    return new ReparentLinkedFileAddition(Project, targetFolder, moniker);
                }

                string newPath = Path.Combine(targetFolder, Path.GetFileName(moniker));
                if (File.Exists(newPath) &&  
                    CommonUtils.IsSamePath(
                        NativeMethods.GetAbsolutePathToDirectory(newPath), 
                        NativeMethods.GetAbsolutePathToDirectory(moniker))) {
                    newPath = GetCopyName(newPath);
                }

                bool ok = false;
                if (DropEffect == DropEffect.Move && Utilities.IsSameComObject(project, Project)) {
                    if (existingChild != null && existingChild.ItemNode != null && existingChild.ItemNode.IsExcluded) {
                        // https://nodejstools.codeplex.com/workitem/271
                        // The item is excluded, so we don't need to ask if we can rename it.
                        ok = true;
                    } else {
                        ok = Project.Tracker.CanRenameItem(moniker, newPath, VSRENAMEFILEFLAGS.VSRENAMEFILEFLAGS_NoFlags);
                    }
                } else {
                    ok = Project.Tracker.CanAddItems(
                        new[] { newPath },
                        new VSQUERYADDFILEFLAGS[] { VSQUERYADDFILEFLAGS.VSQUERYADDFILEFLAGS_NoFlags });
                }

                if (ok) {
                    if (File.Exists(newPath)) {
                        if (DropEffect == DropEffect.Move &&
                            Utilities.IsSameComObject(project, Project) &&
                            Project.FindNodeByFullPath(newPath) != null) {
                            // if we're overwriting an item, we're moving it, make sure that's ok.
                            // OverwriteFileAddition will handle the remove from the hierarchy
                            if (!Project.Tracker.CanRemoveItems(new[] { newPath }, new[] { VSQUERYREMOVEFILEFLAGS.VSQUERYREMOVEFILEFLAGS_NoFlags })) {
                                return null;
                            }
                        }
                        bool? overwrite = OverwriteAllItems;

                        if (overwrite == null) {
                            OverwriteFileDialog dialog;
                            if (!PromptOverwriteFile(moniker, out dialog)) {
                                return null;
                            }

                            overwrite = dialog.ShouldOverwrite;

                            if (dialog.AllItems) {
                                OverwriteAllItems = overwrite;
                            }
                        }

                        if (overwrite.Value) {
                            return new OverwriteFileAddition(Project, targetFolder, DropEffect, moniker, Path.GetFileName(newPath), project);
                        } else {
                            return SkipOverwriteAddition.Instance;
                        }
                    } else if (Directory.Exists(newPath)) {
                        Utilities.ShowMessageBox(
                            Project.Site,
                            SR.GetString(SR.DirectoryExists, CommonUtils.GetFileOrDirectoryName(newPath)),
                            null,
                            OLEMSGICON.OLEMSGICON_CRITICAL,
                            OLEMSGBUTTON.OLEMSGBUTTON_OK,
                            OLEMSGDEFBUTTON.OLEMSGDEFBUTTON_FIRST);
                        return null;
                    }

                    if (newPath.Length >= NativeMethods.MAX_PATH) {
                        Utilities.ShowMessageBox(
                            Project.Site,
                            SR.GetString(SR.PathTooLongShortMessage),
                            null,
                            OLEMSGICON.OLEMSGICON_CRITICAL,
                            OLEMSGBUTTON.OLEMSGBUTTON_OK,
                            OLEMSGDEFBUTTON.OLEMSGDEFBUTTON_FIRST);
                        return null;
                    }
                    return new FileAddition(Project, targetFolder, DropEffect, moniker, Path.GetFileName(newPath), project);
                }
                return null;
            }

            /// <summary>
            /// Prompts if the file should be overwriten.  Returns false if the user cancels, true if the user answered yes/no
            /// </summary>
            /// <param name="filename"></param>
            /// <param name="dialog"></param>
            /// <returns></returns>
            private static bool PromptOverwriteFile(string filename, out OverwriteFileDialog dialog) {
                dialog = new OverwriteFileDialog(SR.GetString(SR.FileAlreadyExists, Path.GetFileName(filename)), true);
                dialog.Owner = Application.Current.MainWindow;
                bool? dialogResult = dialog.ShowDialog();

                if (dialogResult != null && !dialogResult.Value) {
                    // user cancelled
                    return false;
                }
                return true;
            }

            private bool IsBadMove(string targetFolder, string moniker, bool file) {
                if (TargetNode.GetMkDocument() == moniker) {
                    // we are moving the file onto it's self.  If it's a single file via mouse
                    // we'll ignore it.  If it's multiple files, or a cut and paste, then we'll
                    // report the error.
                    if (ProjectReferences.Length > 1 || !MouseDropping) {
                        CannotMoveSameLocation(moniker);
                    }
                    return true;
                }

                if ((file || !MouseDropping) &&
                    Directory.Exists(targetFolder) &&
                    CommonUtils.IsSameDirectory(Path.GetDirectoryName(moniker), targetFolder)) {
                    // we're moving a file into it's own folder, report an error.
                    CannotMoveSameLocation(moniker);
                    return true;
                }
                return false;
            }

            private void CannotMoveSameLocation(string moniker) {
                Utilities.ShowMessageBox(
                    Project.Site,
                    SR.GetString(SR.CannotMoveIntoSameDirectory, CommonUtils.GetFileOrDirectoryName(moniker)),
                    null,
                    OLEMSGICON.OLEMSGICON_CRITICAL,
                    OLEMSGBUTTON.OLEMSGBUTTON_OK,
                    OLEMSGDEFBUTTON.OLEMSGDEFBUTTON_FIRST);
            }

            private bool IsOurProject(IVsProject project) {
                string projectDoc;
                project.GetMkDocument((uint)VSConstants.VSITEMID.Root, out projectDoc);
                return projectDoc == Project.Url;
            }

            abstract class Addition {
                public abstract void DoAddition(ref bool? overwrite);
            }

            /// <summary>
            /// Addition which doesn't add anything.  It's used when the user answers no to
            /// overwriting a file, which results in us reporting an overall failure to the 
            /// copy and paste.  This causes the file not to be deleted if it was a move.
            /// 
            /// This also means that if you're moving multiple files and answer no to one 
            /// of them but not the other that the files are not removed from the source
            /// hierarchy.
            /// </summary>
            class SkipOverwriteAddition : Addition {
                internal static SkipOverwriteAddition Instance = new SkipOverwriteAddition();

                public override void DoAddition(ref bool? overwrite) {
                }
            }

            class ReparentLinkedFileAddition : Addition {
                private readonly ProjectNode Project;
                private readonly string TargetFolder;
                private readonly string Moniker;

                public ReparentLinkedFileAddition(ProjectNode project, string targetFolder, string moniker) {
                    Project = project;
                    TargetFolder = targetFolder;
                    Moniker = moniker;
                }

                public override void DoAddition(ref bool? overwrite) {
                    var existing = Project.FindNodeByFullPath(Moniker);
                    bool created = false;
                    if (existing != null) {
                        Project.OnItemDeleted(existing);
                        existing.Parent.RemoveChild(existing);
                        Project.Site.GetUIThread().MustBeCalledFromUIThread();
                        existing.ID = Project.ItemIdMap.Add(existing);
                    } else {
                        existing = Project.CreateFileNode(Moniker);
                        created = true;
                    }


                    var newParent = TargetFolder == Project.ProjectHome ? Project : Project.FindNodeByFullPath(TargetFolder);
                    newParent.AddChild(existing);
                    if (Project.ItemsDraggedOrCutOrCopied != null) {
                        Project.ItemsDraggedOrCutOrCopied.Remove(existing); // we don't need to remove the file after Paste
                    }

                    var link = existing.ItemNode.GetMetadata(ProjectFileConstants.Link);
                    if (link != null || created) {
                        // update the link to the new location within solution explorer
                        existing.ItemNode.SetMetadata(
                            ProjectFileConstants.Link,
                            Path.Combine(
                                CommonUtils.GetRelativeDirectoryPath(
                                    Project.ProjectHome,
                                    TargetFolder
                                ),
                                Path.GetFileName(Moniker)
                            )
                        );
                    }
                }
            }

            class FileAddition : Addition {
                public readonly ProjectNode Project;
                public readonly string TargetFolder;
                public readonly DropEffect DropEffect;
                public readonly string SourceMoniker;
                public readonly IVsProject SourceHierarchy;
                public readonly string NewFileName;

                public FileAddition(ProjectNode project, string targetFolder, DropEffect dropEffect, string sourceMoniker, string newFileName, IVsProject sourceHierarchy) {
                    Project = project;
                    TargetFolder = targetFolder;
                    DropEffect = dropEffect;
                    SourceMoniker = sourceMoniker;
                    SourceHierarchy = sourceHierarchy;
                    NewFileName = newFileName;
                }

                public override void DoAddition(ref bool? overwrite) {
                    string newPath = Path.Combine(TargetFolder, NewFileName);

                    DirectoryInfo dirInfo = null;                    
                        
                    try {
                        dirInfo = Directory.CreateDirectory(TargetFolder);
                    } catch (ArgumentException) {
                    } catch (UnauthorizedAccessException) {
                    } catch (IOException) {
                    } catch (NotSupportedException) {
                    }

                    if (dirInfo == null) {
                        //Something went wrong and we failed to create the new directory
                        //   Inform the user and cancel the addition
                        Utilities.ShowMessageBox(
                                            Project.Site,
                                            SR.GetString(SR.FolderCannotBeCreatedOnDisk, CommonUtils.GetFileOrDirectoryName(TargetFolder)),
                                            null,
                                            OLEMSGICON.OLEMSGICON_CRITICAL,
                                            OLEMSGBUTTON.OLEMSGBUTTON_OK,
                                            OLEMSGDEFBUTTON.OLEMSGDEFBUTTON_FIRST);
                        return;
                    }
                    

                    if (DropEffect == DropEffect.Move && Utilities.IsSameComObject(Project, SourceHierarchy)) {
                        // we are doing a move, we need to remove the old item, and add the new.
                        // This also allows us to have better behavior if the user is selectively answering
                        // no to files within the hierarchy.  We can do the rename of the individual items
                        // which the user opts to move and not touch the ones they don't.  With a cross
                        // hierarchy move if the user answers no to any of the items none of the items
                        // are removed from the source hierarchy.
                        var fileNode = Project.FindNodeByFullPath(SourceMoniker);
                        Debug.Assert(fileNode is FileNode);

                        Project.ItemsDraggedOrCutOrCopied.Remove(fileNode); // we don't need to remove the file after Paste                        

                        if (File.Exists(newPath)) {
                            // we checked before starting the copy, but somehow a file has snuck in.  Could be a race,
                            // or the user could have cut and pasted 2 files from different folders into the same folder.
                            bool shouldOverwrite;
                            if (overwrite == null) {
                                OverwriteFileDialog dialog;
                                if (!PromptOverwriteFile(Path.GetFileName(newPath), out dialog)) {
                                    // user cancelled
                                    fileNode.ExpandItem(EXPANDFLAGS.EXPF_UnCutHighlightItem);
                                    throw new CancelPasteException();
                                }

                                if (dialog.AllItems) {
                                    overwrite = dialog.ShouldOverwrite;
                                }

                                shouldOverwrite = dialog.ShouldOverwrite;
                            } else {
                                shouldOverwrite = overwrite.Value;
                            }

                            if (!shouldOverwrite) {
                                fileNode.ExpandItem(EXPANDFLAGS.EXPF_UnCutHighlightItem);
                                return;
                            }

                            var existingNode = Project.FindNodeByFullPath(newPath);
                            if (existingNode != null) {
                                existingNode.Remove(true);
                            } else {
                                File.Delete(newPath);
                            }
                        }

                        FileNode file = fileNode as FileNode;
                        file.RenameInStorage(fileNode.Url, newPath);
                        file.RenameFileNode(fileNode.Url, newPath);

                        Project.Tracker.OnItemRenamed(SourceMoniker, newPath, VSRENAMEFILEFLAGS.VSRENAMEFILEFLAGS_NoFlags);
                    } else {
                        // we are copying and adding a new file node
                        File.Copy(SourceMoniker, newPath, true);

                        // best effort to reset the ReadOnly attribute
                        try {
                            File.SetAttributes(newPath, File.GetAttributes(newPath) & ~FileAttributes.ReadOnly);
                        } catch (ArgumentException) {
                        } catch (UnauthorizedAccessException) {
                        } catch (IOException) {
                        }

                        var existing = Project.FindNodeByFullPath(newPath);
                        if (existing == null) {
                            var fileNode = Project.CreateFileNode(newPath);
                            if (String.Equals(TargetFolder, Project.FullPathToChildren, StringComparison.OrdinalIgnoreCase)) {
                                Project.AddChild(fileNode);
                            } else {
                                var targetFolder = Project.CreateFolderNodes(TargetFolder);

                                //If a race occurrs simply treat the source as a non-included item
                                bool wasMemberItem = false;
                                var sourceItem = Project.FindNodeByFullPath(SourceMoniker);
                                if (sourceItem != null) {
                                    wasMemberItem = !sourceItem.IsNonMemberItem;
                                }

                                if (wasMemberItem && targetFolder.IsNonMemberItem) {
                                    // dropping/pasting folder into non-member folder, non member folder
                                    // should get included into the project.
                                    ErrorHandler.ThrowOnFailure(targetFolder.IncludeInProject(false));
                                }

                                targetFolder.AddChild(fileNode);
                                if (!wasMemberItem) {
                                    // added child by default is included,
                                    //   non-member copies are not added to the project
                                    ErrorHandler.ThrowOnFailure(fileNode.ExcludeFromProject());
                                }
                            }
                            Project.tracker.OnItemAdded(fileNode.Url, VSADDFILEFLAGS.VSADDFILEFLAGS_NoFlags);
                        } else if (existing.IsNonMemberItem) {
                            // replacing item that already existed, just include it in the project.
                            existing.IncludeInProject(false);
                        }
                    }
                }
            }

            class OverwriteFileAddition : FileAddition {
                public OverwriteFileAddition(ProjectNode project, string targetFolder, DropEffect dropEffect, string sourceMoniker, string newFileName, IVsProject sourceHierarchy)
                    : base(project, targetFolder, dropEffect, sourceMoniker, newFileName, sourceHierarchy) {
                }

                public override void DoAddition(ref bool? overwrite) {
                    if (DropEffect == DropEffect.Move) {
                        // File.Move won't overwrite, do it now.
                        File.Delete(Path.Combine(TargetFolder, Path.GetFileName(NewFileName)));

                        HierarchyNode existingNode;
                        if (Utilities.IsSameComObject(SourceHierarchy, Project) &&
                            (existingNode = Project.FindNodeByFullPath(Path.Combine(TargetFolder, NewFileName))) != null) {
                            // remove the existing item from the hierarchy, base.DoAddition will add a new one
                            existingNode.Remove(true);
                        }
                    }
                    base.DoAddition(ref overwrite);
                }
            }
        }

        /// <summary>
        /// Add an existing item (file/folder) to the project if it already exist in our storage.
        /// </summary>
        /// <param name="parentNode">Node to that this item to</param>
        /// <param name="name">Name of the item being added</param>
        /// <param name="targetPath">Path of the item being added</param>
        /// <returns>Node that was added</returns>
        protected virtual HierarchyNode AddNodeIfTargetExistInStorage(HierarchyNode parentNode, string name, string targetPath) {
            if (parentNode == null) {
                return null;
            }

            HierarchyNode newNode = parentNode;
            // If the file/directory exist, add a node for it
            if (File.Exists(targetPath)) {
                VSADDRESULT[] result = new VSADDRESULT[1];
                ErrorHandler.ThrowOnFailure(this.AddItem(parentNode.ID, VSADDITEMOPERATION.VSADDITEMOP_OPENFILE, name, 1, new string[] { targetPath }, IntPtr.Zero, result));
                if (result[0] != VSADDRESULT.ADDRESULT_Success)
                    throw new Exception();
                newNode = this.FindNodeByFullPath(targetPath);
                if (newNode == null)
                    throw new Exception();
            } else if (Directory.Exists(targetPath)) {
                newNode = this.CreateFolderNodes(targetPath);
            }
            return newNode;
        }

        #endregion

        #region non-virtual methods
        /// <summary>
        /// Handle the Cut operation to the clipboard
        /// </summary>
        protected internal int CutToClipboard() {
            int returnValue = (int)OleConstants.OLECMDERR_E_NOTSUPPORTED;

            this.RegisterClipboardNotifications(true);

            // Create our data object and change the selection to show item(s) being cut
            IOleDataObject dataObject = this.PackageSelectionDataObject(true);
            if (dataObject != null) {
                _copyCutState = CopyCutState.Cut;

                // Add our cut item(s) to the clipboard
                Site.GetClipboardService().SetClipboard(dataObject);

                // Inform VS (UiHierarchyWindow) of the cut
                IVsUIHierWinClipboardHelper clipboardHelper = (IVsUIHierWinClipboardHelper)GetService(typeof(SVsUIHierWinClipboardHelper));
                if (clipboardHelper == null) {
                    return VSConstants.E_FAIL;
                }

                returnValue = ErrorHandler.ThrowOnFailure(clipboardHelper.Cut(dataObject));
            }

            return returnValue;
        }

        /// <summary>
        /// Handle the Copy operation to the clipboard
        /// </summary>
        protected internal int CopyToClipboard() {
            int returnValue = (int)OleConstants.OLECMDERR_E_NOTSUPPORTED;
            this.RegisterClipboardNotifications(true);

            // Create our data object and change the selection to show item(s) being copy
            IOleDataObject dataObject = this.PackageSelectionDataObject(false);
            if (dataObject != null) {
                _copyCutState = CopyCutState.Copied;

                // Add our copy item(s) to the clipboard
                Site.GetClipboardService().SetClipboard(dataObject);

                // Inform VS (UiHierarchyWindow) of the copy
                IVsUIHierWinClipboardHelper clipboardHelper = (IVsUIHierWinClipboardHelper)GetService(typeof(SVsUIHierWinClipboardHelper));
                if (clipboardHelper == null) {
                    return VSConstants.E_FAIL;
                }
                returnValue = ErrorHandler.ThrowOnFailure(clipboardHelper.Copy(dataObject));
            }
            return returnValue;
        }

        /// <summary>
        /// Handle the Paste operation to a targetNode
        /// </summary>
        protected internal int PasteFromClipboard(HierarchyNode targetNode) {
            int returnValue = (int)OleConstants.OLECMDERR_E_NOTSUPPORTED;

            if (targetNode == null) {
                return VSConstants.E_INVALIDARG;
            }

            //Get the clipboardhelper service and use it after processing dataobject
            IVsUIHierWinClipboardHelper clipboardHelper = (IVsUIHierWinClipboardHelper)GetService(typeof(SVsUIHierWinClipboardHelper));
            if (clipboardHelper == null) {
                return VSConstants.E_FAIL;
            }

            try {
                //Get dataobject from clipboard
                IOleDataObject dataObject = Site.GetClipboardService().GetClipboard();
                if (dataObject == null) {
                    return VSConstants.E_UNEXPECTED;
                }

                DropEffect dropEffect = DropEffect.None;
                DropDataType dropDataType = DropDataType.None;
                try {
                    // if we didn't initiate the cut, default to Move.  If we're dragging to another
                    // project then their IVsUIHierWinClipboardHelperEvents.OnPaste method will
                    // check both the drop effect AND whether or not a cut was initiated, and only
                    // do a move if both are true.  Otherwise if we have a value non-None _copyCurState the
                    // cut/copy initiated from within our project system and we're now pasting
                    // back into ourselves, so we should simply respect it's value.
                    dropEffect = _copyCutState == CopyCutState.Copied ? DropEffect.Copy : DropEffect.Move;
                    dropDataType = this.ProcessSelectionDataObject(dataObject, targetNode, false, dropEffect);
                    if (dropDataType == DropDataType.None) {
                        dropEffect = DropEffect.None;
                    }
                } catch (ExternalException e) {
                    Trace.WriteLine("Exception : " + e.Message);

                    // If it is a drop from windows and we get any kind of error ignore it. This
                    // prevents bogus messages from the shell from being displayed
                    if (dropDataType != DropDataType.Shell) {
                        throw;
                    }
                } finally {
                    // Inform VS (UiHierarchyWindow) of the paste 
                    returnValue = clipboardHelper.Paste(dataObject, (uint)dropEffect);
                }
            } catch (COMException e) {
                Trace.WriteLine("Exception : " + e.Message);

                returnValue = e.ErrorCode;
            }

            return returnValue;
        }

        /// <summary>
        /// Determines if the paste command should be allowed.
        /// </summary>
        /// <returns></returns>
        protected internal bool AllowPasteCommand() {
            try {
                IOleDataObject dataObject = Site.GetClipboardService().GetClipboard();
                if (dataObject == null) {
                    return false;
                }

                // First see if this is a set of storage based items
                FORMATETC format = DragDropHelper.CreateFormatEtc((ushort)DragDropHelper.CF_VSSTGPROJECTITEMS);
                if (dataObject.QueryGetData(new FORMATETC[] { format }) == VSConstants.S_OK)
                    return true;
                // Try reference based items
                format = DragDropHelper.CreateFormatEtc((ushort)DragDropHelper.CF_VSREFPROJECTITEMS);
                if (dataObject.QueryGetData(new FORMATETC[] { format }) == VSConstants.S_OK)
                    return true;
                // Try windows explorer files format
                format = DragDropHelper.CreateFormatEtc((ushort)NativeMethods.CF_HDROP);
                return (dataObject.QueryGetData(new FORMATETC[] { format }) == VSConstants.S_OK);
            }
                // We catch External exceptions since it might be that it is not our data on the clipboard.
            catch (ExternalException e) {
                Trace.WriteLine("Exception :" + e.Message);
                return false;
            }
        }

        /// <summary>
        /// Register/Unregister for Clipboard events for the UiHierarchyWindow (solution explorer)
        /// </summary>
        /// <param name="register">true for register, false for unregister</param>
        protected internal void RegisterClipboardNotifications(bool register) {
            // Get the UiHierarchy window clipboard helper service
            IVsUIHierWinClipboardHelper clipboardHelper = (IVsUIHierWinClipboardHelper)GetService(typeof(SVsUIHierWinClipboardHelper));
            if (clipboardHelper == null) {
                return;
            }

            if (register && this.copyPasteCookie == 0) {
                // Register
                ErrorHandler.ThrowOnFailure(clipboardHelper.AdviseClipboardHelperEvents(this, out this.copyPasteCookie));
                Debug.Assert(this.copyPasteCookie != 0, "AdviseClipboardHelperEvents returned an invalid cookie");
            } else if (!register && this.copyPasteCookie != 0) {
                // Unregister
                ErrorHandler.ThrowOnFailure(clipboardHelper.UnadviseClipboardHelperEvents(this.copyPasteCookie));
                this.copyPasteCookie = 0;
            }
        }

        /// <summary>
        /// Process dataobject from Drag/Drop/Cut/Copy/Paste operation
        /// 
        /// drop indicates if it is a drag/drop or a cut/copy/paste.
        /// </summary>
        /// <remarks>The targetNode is set if the method is called from a drop operation, otherwise it is null</remarks>
        internal DropDataType ProcessSelectionDataObject(IOleDataObject dataObject, HierarchyNode targetNode, bool drop, DropEffect dropEffect) {
            Utilities.ArgumentNotNull("targetNode", targetNode);

            DropDataType dropDataType = DropDataType.None;
            bool isWindowsFormat = false;

            // Try to get it as a directory based project.
            List<string> filesDropped = DragDropHelper.GetDroppedFiles(DragDropHelper.CF_VSSTGPROJECTITEMS, dataObject, out dropDataType);
            if (filesDropped.Count == 0) {
                filesDropped = DragDropHelper.GetDroppedFiles(DragDropHelper.CF_VSREFPROJECTITEMS, dataObject, out dropDataType);
            }
            if (filesDropped.Count == 0) {
                filesDropped = DragDropHelper.GetDroppedFiles(NativeMethods.CF_HDROP, dataObject, out dropDataType);
                isWindowsFormat = (filesDropped.Count > 0);
            }

            if (dropDataType != DropDataType.None && filesDropped.Count > 0) {
                string[] filesDroppedAsArray = filesDropped.ToArray();

                HierarchyNode node = targetNode;

                // For directory based projects the content of the clipboard is a double-NULL terminated list of Projref strings.
                if (isWindowsFormat) {
                    DropFilesOrFolders(filesDroppedAsArray, node);

                    return dropDataType;
                } else {
                    if (AddFilesFromProjectReferences(node, filesDroppedAsArray, drop, dropEffect)) {
                        return dropDataType;
                    }
                }
            }

            // If we reached this point then the drop data must be set to None.
            // Otherwise the OnPaste will be called with a valid DropData and that would actually delete the item.
            return DropDataType.None;
        }

        internal void DropFilesOrFolders(string[] filesDropped, HierarchyNode ontoNode) {
            var waitDialog = (IVsThreadedWaitDialog)Site.GetService(typeof(SVsThreadedWaitDialog));
            int waitResult = waitDialog.StartWaitDialog(
                "Adding files and folders...",
                "Adding files to your project, this may take several seconds...",
                null,
                0,
                null,
                null
            );
            try {
                ontoNode = ontoNode.GetDragTargetHandlerNode();
                string nodePath = ontoNode.FullPathToChildren;
                bool droppingExistingDirectory = true;
                foreach (var droppedFile in filesDropped) {
                    if (!Directory.Exists(droppedFile) ||
                        !String.Equals(Path.GetDirectoryName(droppedFile), nodePath, StringComparison.OrdinalIgnoreCase)) {
                        droppingExistingDirectory = false;
                        break;
                    }
                }

                if (droppingExistingDirectory) {
                    // we're dragging a directory/directories that already exist
                    // into the location where they exist, we can do this via a fast path,
                    // and pop up a nice progress bar.
                    AddExistingDirectories(ontoNode, filesDropped);
                } else {
                    foreach (var droppedFile in filesDropped) {
                        if (Directory.Exists(droppedFile) &&
                            CommonUtils.IsSubpathOf(droppedFile, nodePath)) {
                            int cancelled = 0;
                            waitDialog.EndWaitDialog(ref cancelled);
                            waitResult = VSConstants.E_FAIL; // don't end twice

                            Utilities.ShowMessageBox(
                                Site,
                                SR.GetString(SR.CannotAddAsDescendantOfSelf, CommonUtils.GetFileOrDirectoryName(droppedFile)),
                                null,
                                OLEMSGICON.OLEMSGICON_CRITICAL,
                                OLEMSGBUTTON.OLEMSGBUTTON_OK,
                                OLEMSGDEFBUTTON.OLEMSGDEFBUTTON_FIRST);

                            return;
                        }
                    }

                    // This is the code path when source is windows explorer
                    VSADDRESULT[] vsaddresults = new VSADDRESULT[1];
                    vsaddresults[0] = VSADDRESULT.ADDRESULT_Failure;
                    int addResult = AddItem(ontoNode.ID, VSADDITEMOPERATION.VSADDITEMOP_OPENFILE, null, (uint)filesDropped.Length, filesDropped, IntPtr.Zero, vsaddresults);
                    if (addResult != VSConstants.S_OK && addResult != VSConstants.S_FALSE && addResult != (int)OleConstants.OLECMDERR_E_CANCELED
                        && vsaddresults[0] != VSADDRESULT.ADDRESULT_Success) {
                        ErrorHandler.ThrowOnFailure(addResult);
                    }
                }
            } finally {
                if (ErrorHandler.Succeeded(waitResult)) {
                    int cancelled = 0;
                    waitDialog.EndWaitDialog(ref cancelled);
                }
            }
        }

        internal void AddExistingDirectories(HierarchyNode node, string[] filesDropped) {
            List<KeyValuePair<HierarchyNode, HierarchyNode>> addedItems = new List<KeyValuePair<HierarchyNode, HierarchyNode>>();

            var oldTriggerFlag = this.EventTriggeringFlag;
            EventTriggeringFlag |= ProjectNode.EventTriggering.DoNotTriggerHierarchyEvents;
            try {

                foreach (var dir in filesDropped) {
                    AddExistingDirectory(GetOrAddDirectory(node, addedItems, dir), dir, addedItems);
                }
            } finally {
                EventTriggeringFlag = oldTriggerFlag;
            }

            if (addedItems.Count > 0) {
                foreach (var item in addedItems) {
                    OnItemAdded(item.Key, item.Value);
                    this.tracker.OnItemAdded(item.Value.Url, VSADDFILEFLAGS.VSADDFILEFLAGS_NoFlags);
                }
                OnInvalidateItems(node);
            }
        }

        private void AddExistingDirectory(HierarchyNode node, string path, List<KeyValuePair<HierarchyNode, HierarchyNode>> addedItems) {
            foreach (var dir in Directory.GetDirectories(path)) {
                var existingDir = GetOrAddDirectory(node, addedItems, dir);

                AddExistingDirectory(existingDir, dir, addedItems);
            }

            foreach (var file in Directory.GetFiles(path)) {
                var existingFile = node.FindImmediateChildByName(Path.GetFileName(file));
                if (existingFile == null) {
                    existingFile = CreateFileNode(file);
                    addedItems.Add(new KeyValuePair<HierarchyNode, HierarchyNode>(node, existingFile));
                    node.AddChild(existingFile);
                }
            }
        }

        private HierarchyNode GetOrAddDirectory(HierarchyNode node, List<KeyValuePair<HierarchyNode, HierarchyNode>> addedItems, string dir) {
            var existingDir = node.FindImmediateChildByName(Path.GetFileName(dir));
            if (existingDir == null) {
                existingDir = CreateFolderNode(dir);
                addedItems.Add(new KeyValuePair<HierarchyNode, HierarchyNode>(node, existingDir));
                node.AddChild(existingDir);
            }
            return existingDir;
        }

        /// <summary>
        /// Get the dropdatatype from the dataobject
        /// </summary>
        /// <param name="pDataObject">The dataobject to be analysed for its format</param>
        /// <returns>dropdatatype or none if dataobject does not contain known format</returns>
        internal static DropDataType QueryDropDataType(IOleDataObject pDataObject) {
            if (pDataObject == null) {
                return DropDataType.None;
            }

            // known formats include File Drops (as from WindowsExplorer),
            // VSProject Reference Items and VSProject Storage Items.
            FORMATETC fmt = DragDropHelper.CreateFormatEtc(NativeMethods.CF_HDROP);

            if (DragDropHelper.QueryGetData(pDataObject, ref fmt) == VSConstants.S_OK) {
                return DropDataType.Shell;
            }

            fmt.cfFormat = DragDropHelper.CF_VSREFPROJECTITEMS;
            if (DragDropHelper.QueryGetData(pDataObject, ref fmt) == VSConstants.S_OK) {
                // Data is from a Ref-based project.
                return DropDataType.VsRef;
            }

            fmt.cfFormat = DragDropHelper.CF_VSSTGPROJECTITEMS;
            if (DragDropHelper.QueryGetData(pDataObject, ref fmt) == VSConstants.S_OK) {
                return DropDataType.VsStg;
            }

            return DropDataType.None;
        }

        /// <summary>
        /// Returns the drop effect.
        /// </summary>
        /// <remarks>
        /// // A directory based project should perform as follow:
        ///		NO MODIFIER 
        ///			- COPY if not from current hierarchy, 
        ///			- MOVE if from current hierarchy
        ///		SHIFT DRAG - MOVE
        ///		CTRL DRAG - COPY
        ///		CTRL-SHIFT DRAG - NO DROP (used for reference based projects only)
        /// </remarks>
        internal DropEffect QueryDropEffect(uint grfKeyState) {
            //Validate the dropdatatype
            if ((_dropType != DropDataType.Shell) && (_dropType != DropDataType.VsRef) && (_dropType != DropDataType.VsStg)) {
                return DropEffect.None;
            }

            // CTRL-SHIFT
            if ((grfKeyState & NativeMethods.MK_CONTROL) != 0 && (grfKeyState & NativeMethods.MK_SHIFT) != 0) {
                // Because we are not referenced base, we don't support link
                return DropEffect.None;
            }

            // CTRL
            if ((grfKeyState & NativeMethods.MK_CONTROL) != 0)
                return DropEffect.Copy;

            // SHIFT
            if ((grfKeyState & NativeMethods.MK_SHIFT) != 0)
                return DropEffect.Move;

            // no modifier
            if (_dragging) {
                // we are dragging from our project to our project, default to a Move
                return DropEffect.Move;
            } else {
                // we are dragging, but we didn't initiate it, so it's cross project.  Default to
                // a copy.
                return DropEffect.Copy;
            }
        }

        /// <summary>
        /// Moves files from one part of our project to another.
        /// </summary>
        /// <param name="targetNode">the targetHandler node</param>
        /// <param name="projectReferences">List of projectref string</param>
        /// <returns>true if succeeded</returns>
        internal bool AddFilesFromProjectReferences(HierarchyNode targetNode, string[] projectReferences, bool mouseDropping, DropEffect dropEffect) {
            //Validate input
            Utilities.ArgumentNotNull("projectReferences", projectReferences);
            Utilities.CheckNotNull(targetNode);

            if (!QueryEditProjectFile(false)) {
                throw Marshal.GetExceptionForHR(VSConstants.OLE_E_PROMPTSAVECANCELLED);
            }

            return new ProjectReferenceFileAdder(this, targetNode, projectReferences, mouseDropping, dropEffect).AddFiles();
        }


        #endregion

        #region private helper methods
        /// <summary>
        /// Empties all the data structures added to the clipboard and flushes the clipboard.
        /// </summary>
        private void CleanAndFlushClipboard() {
            var clippy = Site.GetClipboardService();
            IOleDataObject oleDataObject = clippy.GetClipboard();
            if (oleDataObject == null) {
                return;
            }


            string sourceProjectPath = DragDropHelper.GetSourceProjectPath(oleDataObject);

            if (!String.IsNullOrEmpty(sourceProjectPath) && CommonUtils.IsSamePath(sourceProjectPath, this.GetMkDocument())) {
                clippy.FlushClipboard();
                bool opened = false;
                try {
                    opened = clippy.OpenClipboard();
                    clippy.EmptyClipboard();
                } finally {
                    if (opened) {
                        clippy.CloseClipboard();
                    }
                }
            }
        }

        private IntPtr PackageSelectionData(StringBuilder sb, bool addEndFormatDelimiter) {
            if (sb == null || sb.ToString().Length == 0 || this.ItemsDraggedOrCutOrCopied.Count == 0) {
                return IntPtr.Zero;
            }

            // Double null at end.
            if (addEndFormatDelimiter) {
                if (sb.ToString()[sb.Length - 1] != '\0') {
                    sb.Append('\0');
                }
            }

            // We request unmanaged permission to execute the below.
            new SecurityPermission(SecurityPermissionFlag.UnmanagedCode).Demand();

            _DROPFILES df = new _DROPFILES();
            int dwSize = Marshal.SizeOf(df);
            Int16 wideChar = 0;
            int dwChar = Marshal.SizeOf(wideChar);
            int structSize = dwSize + ((sb.Length + 1) * dwChar);
            IntPtr ptr = Marshal.AllocHGlobal(structSize);
            df.pFiles = dwSize;
            df.fWide = 1;
            IntPtr data = IntPtr.Zero;
            try {
                data = UnsafeNativeMethods.GlobalLock(ptr);
                Marshal.StructureToPtr(df, data, false);
                IntPtr strData = new IntPtr((long)data + dwSize);
                DragDropHelper.CopyStringToHGlobal(sb.ToString(), strData, structSize);
            } finally {
                if (data != IntPtr.Zero)
                    UnsafeNativeMethods.GlobalUnLock(data);
            }

            return ptr;
        }

        #endregion

        /// <summary>
        /// Clears our current copy/cut state - happens after a paste
        /// </summary>
        private void ClearCopyCutState() {
            _copyCutState = CopyCutState.None;
        }


    }
}
=======
/* ****************************************************************************
 *
 * Copyright (c) Microsoft Corporation. 
 *
 * This source code is subject to terms and conditions of the Apache License, Version 2.0. A 
 * copy of the license can be found in the License.html file at the root of this distribution. If 
 * you cannot locate the Apache License, Version 2.0, please send an email to 
 * vspython@microsoft.com. By using this source code in any fashion, you are agreeing to be bound 
 * by the terms of the Apache License, Version 2.0.
 *
 * You must not remove this notice, or any other, from this software.
 *
 * ***************************************************************************/

using System;
using System.Collections;
using System.Collections.Generic;
using System.ComponentModel;
using System.Diagnostics;
using System.Globalization;
using System.IO;
using System.Runtime.InteropServices;
using System.Security.Permissions;
using System.Text;
using System.Windows;
using Microsoft.VisualStudio;
using Microsoft.VisualStudio.OLE.Interop;
using Microsoft.VisualStudio.Shell;
using Microsoft.VisualStudio.Shell.Interop;
using IOleDataObject = Microsoft.VisualStudio.OLE.Interop.IDataObject;
using OleConstants = Microsoft.VisualStudio.OLE.Interop.Constants;

namespace Microsoft.VisualStudioTools.Project {
    /// <summary>
    /// Manages the CopyPaste and Drag and Drop scenarios for a Project.
    /// </summary>
    /// <remarks>This is a partial class.</remarks>
    internal partial class ProjectNode : IVsUIHierWinClipboardHelperEvents {
        private uint copyPasteCookie;
        private DropDataType _dropType;
        /// <summary>
        /// Current state of whether we have initiated a cut/copy from within our hierarchy.
        /// </summary>
        private CopyCutState _copyCutState;
        /// <summary>
        /// True if we initiated a drag from within our project, false if the drag
        /// was initiated from another project or there is currently no drag/drop operation
        /// in progress.
        /// </summary>
        private bool _dragging;

        enum CopyCutState {
            /// <summary>
            /// Nothing has been copied to the clipboard from our project
            /// </summary>
            None,
            /// <summary>
            /// Something was cut from our project
            /// </summary>
            Cut,
            /// <summary>
            /// Something was copied from our project
            /// </summary>
            Copied
        }

        #region override of IVsHierarchyDropDataTarget methods
        /// <summary>
        /// Called as soon as the mouse drags an item over a new hierarchy or hierarchy window
        /// </summary>
        /// <param name="pDataObject">reference to interface IDataObject of the item being dragged</param>
        /// <param name="grfKeyState">Current state of the keyboard and the mouse modifier keys. See docs for a list of possible values</param>
        /// <param name="itemid">Item identifier for the item currently being dragged</param>
        /// <param name="pdwEffect">On entry, a pointer to the current DropEffect. On return, must contain the new valid DropEffect</param>
        /// <returns>If the method succeeds, it returns S_OK. If it fails, it returns an error code.</returns>
        public int DragEnter(IOleDataObject pDataObject, uint grfKeyState, uint itemid, ref uint pdwEffect) {
            pdwEffect = (uint)DropEffect.None;

            var item = NodeFromItemId(itemid);

            if (item.GetDragTargetHandlerNode().CanAddFiles) {
                _dropType = QueryDropDataType(pDataObject);
                if (_dropType != DropDataType.None) {
                    pdwEffect = (uint)QueryDropEffect(grfKeyState);
                }
            }

            return VSConstants.S_OK;
        }

        /// <summary>
        /// Called when one or more items are dragged out of the hierarchy or hierarchy window, or when the drag-and-drop operation is cancelled or completed.
        /// </summary>
        /// <returns>If the method succeeds, it returns S_OK. If it fails, it returns an error code.</returns>
        public int DragLeave() {
            _dropType = DropDataType.None;
            return VSConstants.S_OK;
        }

        /// <summary>
        /// Called when one or more items are dragged over the target hierarchy or hierarchy window. 
        /// </summary>
        /// <param name="grfKeyState">Current state of the keyboard keys and the mouse modifier buttons. See <seealso cref="IVsHierarchyDropDataTarget"/></param>
        /// <param name="itemid">Item identifier of the drop data target over which the item is being dragged</param>
        /// <param name="pdwEffect"> On entry, reference to the value of the pdwEffect parameter of the IVsHierarchy object, identifying all effects that the hierarchy supports. 
        /// On return, the pdwEffect parameter must contain one of the effect flags that indicate the result of the drop operation. For a list of pwdEffects values, see <seealso cref="DragEnter"/></param>
        /// <returns>If the method succeeds, it returns S_OK. If it fails, it returns an error code.</returns>
        public int DragOver(uint grfKeyState, uint itemid, ref uint pdwEffect) {
            pdwEffect = (uint)DropEffect.None;

            // Dragging items to a project that is being debugged is not supported
            // (see VSWhidbey 144785)            
            DBGMODE dbgMode = VsShellUtilities.GetDebugMode(this.Site) & ~DBGMODE.DBGMODE_EncMask;
            if (dbgMode == DBGMODE.DBGMODE_Run || dbgMode == DBGMODE.DBGMODE_Break) {
                return VSConstants.S_OK;
            }

            if (this.isClosed) {
                return VSConstants.E_UNEXPECTED;
            }

            // TODO: We should also analyze if the node being dragged over can accept the drop.

            pdwEffect = (uint)QueryDropEffect(grfKeyState);

            return VSConstants.S_OK;
        }

        /// <summary>
        /// Called when one or more items are dropped into the target hierarchy or hierarchy window when the mouse button is released.
        /// </summary>
        /// <param name="pDataObject">Reference to the IDataObject interface on the item being dragged. This data object contains the data being transferred in the drag-and-drop operation. 
        /// If the drop occurs, then this data object (item) is incorporated into the target hierarchy or hierarchy window.</param>
        /// <param name="grfKeyState">Current state of the keyboard and the mouse modifier keys. See <seealso cref="IVsHierarchyDropDataTarget"/></param>
        /// <param name="itemid">Item identifier of the drop data target over which the item is being dragged</param>
        /// <param name="pdwEffect">Visual effects associated with the drag-and drop-operation, such as a cursor, bitmap, and so on. 
        /// The value of dwEffects passed to the source object via the OnDropNotify method is the value of pdwEffects returned by the Drop method</param>
        /// <returns>If the method succeeds, it returns S_OK. If it fails, it returns an error code. </returns>
        public int Drop(IOleDataObject pDataObject, uint grfKeyState, uint itemid, ref uint pdwEffect) {
            if (pDataObject == null) {
                return VSConstants.E_INVALIDARG;
            }

            pdwEffect = (uint)DropEffect.None;

            // Get the node that is being dragged over and ask it which node should handle this call
            HierarchyNode targetNode = NodeFromItemId(itemid);
            if (targetNode == null) {
                // There is no target node. The drop can not be completed.
                return VSConstants.S_FALSE;
            }

            int returnValue;
            try {
                DropDataType dropDataType = DropDataType.None;
                pdwEffect = (uint)QueryDropEffect(grfKeyState);
                dropDataType = ProcessSelectionDataObject(pDataObject, targetNode, true, (DropEffect)pdwEffect);
                if (dropDataType == DropDataType.None) {
                    pdwEffect = (uint)DropEffect.None;
                }

                // If it is a drop from windows and we get any kind of error we return S_FALSE and dropeffect none. This
                // prevents bogus messages from the shell from being displayed
                returnValue = (dropDataType != DropDataType.Shell) ? VSConstants.E_FAIL : VSConstants.S_OK;
            } catch (System.IO.FileNotFoundException e) {
                Trace.WriteLine("Exception : " + e.Message);

                if (!Utilities.IsInAutomationFunction(this.Site)) {
                    string message = e.Message;
                    string title = string.Empty;
                    OLEMSGICON icon = OLEMSGICON.OLEMSGICON_CRITICAL;
                    OLEMSGBUTTON buttons = OLEMSGBUTTON.OLEMSGBUTTON_OK;
                    OLEMSGDEFBUTTON defaultButton = OLEMSGDEFBUTTON.OLEMSGDEFBUTTON_FIRST;
                    Utilities.ShowMessageBox(this.Site, title, message, icon, buttons, defaultButton);
                }

                returnValue = VSConstants.E_FAIL;
            }

            _dragging = false;

            return returnValue;
        }
        #endregion

        #region override of IVsHierarchyDropDataSource2 methods
        /// <summary>
        /// Returns information about one or more of the items being dragged
        /// </summary>
        /// <param name="pdwOKEffects">Pointer to a DWORD value describing the effects displayed while the item is being dragged, 
        /// such as cursor icons that change during the drag-and-drop operation. 
        /// For example, if the item is dragged over an invalid target point 
        /// (such as the item's original location), the cursor icon changes to a circle with a line through it. 
        /// Similarly, if the item is dragged over a valid target point, the cursor icon changes to a file or folder.</param>
        /// <param name="ppDataObject">Pointer to the IDataObject interface on the item being dragged. 
        /// This data object contains the data being transferred in the drag-and-drop operation. 
        /// If the drop occurs, then this data object (item) is incorporated into the target hierarchy or hierarchy window.</param>
        /// <param name="ppDropSource">Pointer to the IDropSource interface of the item being dragged.</param>
        /// <returns>If the method succeeds, it returns S_OK. If it fails, it returns an error code.</returns>
        public int GetDropInfo(out uint pdwOKEffects, out IOleDataObject ppDataObject, out IDropSource ppDropSource) {
            //init out params
            pdwOKEffects = (uint)DropEffect.None;
            ppDataObject = null;
            ppDropSource = null;

            IOleDataObject dataObject = PackageSelectionDataObject(false);
            if (dataObject == null) {
                return VSConstants.E_NOTIMPL;
            }

            _dragging = true;
            pdwOKEffects = (uint)(DropEffect.Move | DropEffect.Copy);

            ppDataObject = dataObject;
            return VSConstants.S_OK;
        }

        /// <summary>
        /// Notifies clients that the dragged item was dropped. 
        /// </summary>
        /// <param name="fDropped">If true, then the dragged item was dropped on the target. If false, then the drop did not occur.</param>
        /// <param name="dwEffects">Visual effects associated with the drag-and-drop operation, such as cursors, bitmaps, and so on. 
        /// The value of dwEffects passed to the source object via OnDropNotify method is the value of pdwEffects returned by Drop method.</param>
        /// <returns>If the method succeeds, it returns S_OK. If it fails, it returns an error code. </returns>
        public int OnDropNotify(int fDropped, uint dwEffects) {
            if (dwEffects == (uint)DropEffect.Move) {
                foreach (var item in ItemsDraggedOrCutOrCopied) {
                    item.Remove(true);
                }
            }
            ItemsDraggedOrCutOrCopied.Clear();
            _dragging = false;

            return VSConstants.S_OK;
        }

        /// <summary>
        /// Allows the drag source to prompt to save unsaved items being dropped. 
        /// Notifies the source hierarchy that information dragged from it is about to be dropped on a target. 
        /// This method is called immediately after the mouse button is released on a drop. 
        /// </summary>
        /// <param name="o">Reference to the IDataObject interface on the item being dragged. 
        /// This data object contains the data being transferred in the drag-and-drop operation. 
        /// If the drop occurs, then this data object (item) is incorporated into the hierarchy window of the new hierarchy.</param>
        /// <param name="dwEffect">Current state of the keyboard and the mouse modifier keys.</param>
        /// <param name="fCancelDrop">If true, then the drop is cancelled by the source hierarchy. If false, then the drop can continue.</param>
        /// <returns>If the method succeeds, it returns S_OK. If it fails, it returns an error code. </returns>
        public int OnBeforeDropNotify(IOleDataObject o, uint dwEffect, out int fCancelDrop) {
            // If there is nothing to be dropped just return that drop should be cancelled.
            if (this.ItemsDraggedOrCutOrCopied == null) {
                fCancelDrop = 1;
                return VSConstants.S_OK;
            }

            fCancelDrop = 0;
            bool dirty = false;
            foreach (HierarchyNode node in this.ItemsDraggedOrCutOrCopied) {
                if (node.IsLinkFile) {
                    continue;
                }

                DocumentManager manager = node.GetDocumentManager();
                if (manager != null &&
                    manager.IsDirty &&
                    manager.IsOpenedByUs) {
                    dirty = true;
                    break;
                }
            }

            // if there are no dirty docs we are ok to proceed
            if (!dirty) {
                return VSConstants.S_OK;
            }

            // Prompt to save if there are dirty docs
            string message = SR.GetString(SR.SaveModifiedDocuments);
            string title = string.Empty;
            OLEMSGICON icon = OLEMSGICON.OLEMSGICON_WARNING;
            OLEMSGBUTTON buttons = OLEMSGBUTTON.OLEMSGBUTTON_YESNOCANCEL;
            OLEMSGDEFBUTTON defaultButton = OLEMSGDEFBUTTON.OLEMSGDEFBUTTON_FIRST;
            int result = Utilities.ShowMessageBox(Site, title, message, icon, buttons, defaultButton);
            switch (result) {
                case NativeMethods.IDYES:
                    break;

                case NativeMethods.IDNO:
                    return VSConstants.S_OK;

                case NativeMethods.IDCANCEL:
                    goto default;

                default:
                    fCancelDrop = 1;
                    ItemsDraggedOrCutOrCopied.Clear();
                    return VSConstants.S_OK;
            }

            // Save all dirty documents
            foreach (HierarchyNode node in this.ItemsDraggedOrCutOrCopied) {
                DocumentManager manager = node.GetDocumentManager();
                if (manager != null) {
                    manager.Save(true);
                }
            }

            return VSConstants.S_OK;
        }

        #endregion

        #region IVsUIHierWinClipboardHelperEvents Members
        /// <summary>
        /// Called after your cut/copied items has been pasted
        /// </summary>
        ///<param name="wasCut">If true, then the IDataObject has been successfully pasted into a target hierarchy. 
        /// If false, then the cut or copy operation was cancelled.</param>
        /// <param name="dropEffect">Visual effects associated with the drag and drop operation, such as cursors, bitmaps, and so on. 
        /// These should be the same visual effects used in OnDropNotify</param>
        /// <returns>If the method succeeds, it returns S_OK. If it fails, it returns an error code. </returns>
        public virtual int OnPaste(int wasCut, uint dropEffect) {
            if (dropEffect == (uint)DropEffect.None) {
                return OnClear(wasCut);
            }

            // Check both values here.  If the paste is coming from another project system then
            // they should always pass Move, and we'll know whether or not it's a cut from wasCut.
            // If they copied it from the project system wasCut will be false, and DropEffect
            // will still be Move, resulting in a copy.
            if (wasCut != 0 && dropEffect == (uint)DropEffect.Move) {
                // If we just did a cut, then we need to free the data object. Otherwise, we leave it
                // alone so that you can continue to paste the data in new locations.
                CleanAndFlushClipboard();
                foreach (HierarchyNode node in ItemsDraggedOrCutOrCopied) {
                    node.Remove(true);
                }
                ItemsDraggedOrCutOrCopied.Clear();
                ClearCopyCutState();
            }

            return VSConstants.S_OK;
        }

        /// <summary>
        /// Called when your cut/copied operation is canceled
        /// </summary>
        /// <param name="wasCut">This flag informs the source that the Cut method was called (true), 
        /// rather than Copy (false), so the source knows whether to "un-cut-highlight" the items that were cut.</param>
        /// <returns>If the method succeeds, it returns S_OK. If it fails, it returns an error code. </returns>
        public virtual int OnClear(int wasCut) {
            if (wasCut != 0) {
                AssertHasParentHierarchy();
                IVsUIHierarchyWindow w = UIHierarchyUtilities.GetUIHierarchyWindow(this.site, HierarchyNode.SolutionExplorer);
                if (w != null) {
                    foreach (HierarchyNode node in ItemsDraggedOrCutOrCopied) {
                        node.ExpandItem(EXPANDFLAGS.EXPF_UnCutHighlightItem);
                    }
                }
            }

            ItemsDraggedOrCutOrCopied.Clear();

            ClearCopyCutState();
            return VSConstants.S_OK;
        }
        #endregion

        #region virtual methods

        /// <summary>
        /// Returns a dataobject from selected nodes
        /// </summary>
        /// <param name="cutHighlightItems">boolean that defines if the selected items must be cut</param>
        /// <returns>data object for selected items</returns>
        private DataObject PackageSelectionDataObject(bool cutHighlightItems) {
            StringBuilder sb = new StringBuilder();

            DataObject dataObject = null;

            IList<HierarchyNode> selectedNodes = this.GetSelectedNodes();
            if (selectedNodes != null) {
                this.InstantiateItemsDraggedOrCutOrCopiedList();

                // If there is a selection package the data
                foreach (HierarchyNode node in selectedNodes) {
                    string selectionContent = node.PrepareSelectedNodesForClipBoard();
                    if (selectionContent != null) {
                        sb.Append(selectionContent);
                    }
                }
            }

            // Add the project items first.
            IntPtr ptrToItems = this.PackageSelectionData(sb, false);
            if (ptrToItems == IntPtr.Zero) {
                return null;
            }

            FORMATETC fmt = DragDropHelper.CreateFormatEtc(DragDropHelper.CF_VSSTGPROJECTITEMS);
            dataObject = new DataObject();
            dataObject.SetData(fmt, ptrToItems);

            // Now add the project path that sourced data. We just write the project file path.
            IntPtr ptrToProjectPath = this.PackageSelectionData(new StringBuilder(this.GetMkDocument()), true);

            if (ptrToProjectPath != IntPtr.Zero) {
                dataObject.SetData(DragDropHelper.CreateFormatEtc(DragDropHelper.CF_VSPROJECTCLIPDESCRIPTOR), ptrToProjectPath);
            }

            if (cutHighlightItems) {
                bool first = true;
                foreach (HierarchyNode node in this.ItemsDraggedOrCutOrCopied) {
                    node.ExpandItem(first ? EXPANDFLAGS.EXPF_CutHighlightItem : EXPANDFLAGS.EXPF_AddCutHighlightItem);
                    first = false;
                }
            }
            return dataObject;
        }

        class ProjectReferenceFileAdder {
            /// <summary>
            /// This hierarchy which is having items added/moved
            /// </summary>
            private readonly ProjectNode Project;
            /// <summary>
            /// The node which we're adding/moving the items to
            /// </summary>
            private readonly HierarchyNode TargetNode;
            /// <summary>
            /// The references we're adding, using the format {Guid}|project|folderPath
            /// </summary>
            private readonly string[] ProjectReferences;
            /// <summary>
            /// True if this is the result of a mouse drop, false if this is the result of a paste
            /// </summary>
            private readonly bool MouseDropping;
            /// <summary>
            /// Move or Copy
            /// </summary>
            private readonly DropEffect DropEffect;
            private bool? OverwriteAllItems;

            public ProjectReferenceFileAdder(ProjectNode project, HierarchyNode targetNode, string[] projectReferences, bool mouseDropping, DropEffect dropEffect) {
                Utilities.ArgumentNotNull("targetNode", targetNode);
                Utilities.ArgumentNotNull("project", project);
                Utilities.ArgumentNotNull("projectReferences", projectReferences);

                TargetNode = targetNode;
                Project = project;
                ProjectReferences = projectReferences;
                MouseDropping = mouseDropping;
                DropEffect = dropEffect;
            }

            internal bool AddFiles() {
                // Collect all of the additions.
                List<Addition> additions = new List<Addition>();
                List<string> folders = new List<string>();
                // process folders first
                foreach (string projectReference in ProjectReferences) {
                    if (projectReference == null) {
                        // bad projectref, bail out
                        return false;
                    }
                    if (CommonUtils.HasEndSeparator(projectReference)) {

                        var addition = CanAddFolderFromProjectReference(projectReference);
                        if (addition == null) {
                            return false;
                        }
                        additions.Add(addition);
                        FolderAddition folderAddition = addition as FolderAddition;
                        if (folderAddition != null) {
                            folders.Add(folderAddition.SourceFolder);
                        }
                    }
                }
                foreach (string projectReference in ProjectReferences) {
                    if (projectReference == null) {
                        // bad projectref, bail out
                        return false;
                    }
                    if (!CommonUtils.HasEndSeparator(projectReference)) {
                        var addition = CanAddFileFromProjectReference(projectReference, TargetNode.GetDragTargetHandlerNode().FullPathToChildren);
                        if (addition == null) {
                            return false;
                        }
                        FileAddition fileAddition = addition as FileAddition;
                        bool add = true;
                        if (fileAddition != null) {
                            foreach (var folder in folders) {
                                if (fileAddition.SourceMoniker.StartsWith(folder, StringComparison.OrdinalIgnoreCase)) {
                                    // this will be moved/copied by the folder, it doesn't need another move/copy
                                    add = false;
                                    break;
                                }
                            }
                        }
                        if (add) {
                            additions.Add(addition);
                        }
                    }
                }

                bool result = true;
                bool? overwrite = null;
                foreach (var addition in additions) {
                    try {
                        addition.DoAddition(ref overwrite);
                    } catch (CancelPasteException) {
                        return false;
                    }
                    if (addition is SkipOverwriteAddition) {
                        result = false;
                    }
                }

                return result;
            }

            [Serializable]
            sealed class CancelPasteException : Exception {
            }

            /// <summary>
            /// Tests to see if we can add the folder to the project.  Returns true if it's ok, false if it's not.
            /// </summary>
            /// <param name="folderToAdd">Project reference (from data object) using the format: {Guid}|project|folderPath</param>
            /// <param name="targetNode">Node to add the new folder to</param>
            private Addition CanAddFolderFromProjectReference(string folderToAdd) {
                Utilities.ArgumentNotNullOrEmpty(folderToAdd, "folderToAdd");

                var targetFolderNode = TargetNode.GetDragTargetHandlerNode();

                string folder;
                IVsHierarchy sourceHierarchy;
                GetPathAndHierarchy(folderToAdd, out folder, out sourceHierarchy);

                // Ensure we don't end up in an endless recursion
                if (Utilities.IsSameComObject(Project, sourceHierarchy)) {
                    if (String.Equals(folder, targetFolderNode.FullPathToChildren, StringComparison.OrdinalIgnoreCase)) {
                        if (DropEffect == DropEffect.Move &&
                            IsBadMove(targetFolderNode.FullPathToChildren, folder, false)) {
                            return null;
                        }
                    }

                    if (targetFolderNode.FullPathToChildren.StartsWith(folder, StringComparison.OrdinalIgnoreCase) &&
                        !String.Equals(targetFolderNode.FullPathToChildren, folder, StringComparison.OrdinalIgnoreCase)) {
                        // dragging a folder into a child, that's not allowed
                        Utilities.ShowMessageBox(
                            Project.Site,
                            SR.GetString(SR.CannotMoveIntoSubfolder, CommonUtils.GetFileOrDirectoryName(folder)),
                            null,
                            OLEMSGICON.OLEMSGICON_CRITICAL,
                            OLEMSGBUTTON.OLEMSGBUTTON_OK,
                            OLEMSGDEFBUTTON.OLEMSGDEFBUTTON_FIRST);
                        return null;
                    }
                }

                var targetPath = Path.Combine(targetFolderNode.FullPathToChildren, CommonUtils.GetFileOrDirectoryName(folder));
                if (File.Exists(targetPath)) {
                    Utilities.ShowMessageBox(
                       Project.Site,
                       SR.GetString(SR.CannotAddFileExists, CommonUtils.GetFileOrDirectoryName(folder)),
                       null,
                       OLEMSGICON.OLEMSGICON_CRITICAL,
                       OLEMSGBUTTON.OLEMSGBUTTON_OK,
                       OLEMSGDEFBUTTON.OLEMSGDEFBUTTON_FIRST);
                    return null;
                }

                if (Directory.Exists(targetPath)) {
                    if (DropEffect == DropEffect.Move) {
                        if (targetPath == folderToAdd) {
                            CannotMoveSameLocation(folderToAdd);
                        } else {
                            Utilities.ShowMessageBox(
                               Project.Site,
                               SR.GetString(SR.CannotMoveFolderExists, CommonUtils.GetFileOrDirectoryName(folder)),
                               null,
                               OLEMSGICON.OLEMSGICON_CRITICAL,
                               OLEMSGBUTTON.OLEMSGBUTTON_OK,
                               OLEMSGDEFBUTTON.OLEMSGDEFBUTTON_FIRST);
                        }
                        return null;
                    }

                    var dialog = new OverwriteFileDialog(
                        SR.GetString(SR.OverwriteFilesInExistingFolder, CommonUtils.GetFileOrDirectoryName(folder)),
                        false
                    );
                    dialog.Owner = Application.Current.MainWindow;
                    var res = dialog.ShowDialog();
                    if (res == null) {
                        // cancel, abort the whole copy
                        return null;
                    } else if (!dialog.ShouldOverwrite) {
                        // no, don't copy the folder
                        return SkipOverwriteAddition.Instance;
                    }
                    // otherwise yes, and we'll prompt about the files.
                }

                string targetFileName = CommonUtils.GetFileOrDirectoryName(folder);
                if (Utilities.IsSameComObject(Project, sourceHierarchy) &&
                    String.Equals(targetFolderNode.FullPathToChildren, folder, StringComparison.OrdinalIgnoreCase)) {
                    // copying a folder onto its self, make a copy
                    targetFileName = GetCopyName(targetFolderNode.FullPathToChildren);
                }

                List<Addition> additions = new List<Addition>();
                uint folderId;
                if (ErrorHandler.Failed(sourceHierarchy.ParseCanonicalName(folder, out folderId))) {
                    // the folder may have been deleted between the copy & paste
                    ReportMissingItem(folder);
                    return null;
                }

                if (Path.Combine(targetFolderNode.FullPathToChildren, targetFileName).Length >= NativeMethods.MAX_FOLDER_PATH) {
                    Utilities.ShowMessageBox(
                        Project.Site,
                        SR.GetString(SR.FolderPathTooLongShortMessage),
                        null,
                        OLEMSGICON.OLEMSGICON_CRITICAL,
                        OLEMSGBUTTON.OLEMSGBUTTON_OK,
                        OLEMSGDEFBUTTON.OLEMSGDEFBUTTON_FIRST);
                    return null;
                }

                if (!WalkSourceProjectAndAdd(sourceHierarchy, folderId, targetFolderNode.FullPathToChildren, false, additions, targetFileName)) {
                    return null;
                }

                if (additions.Count == 1) {
                    return (FolderAddition)additions[0];
                }

                Debug.Assert(additions.Count == 0);
                return null;
            }

            private void ReportMissingItem(string folder) {
                Utilities.ShowMessageBox(
                    Project.Site,
                    SR.GetString(SR.SourceUrlNotFound, CommonUtils.GetFileOrDirectoryName(folder)),
                    null,
                    OLEMSGICON.OLEMSGICON_CRITICAL,
                    OLEMSGBUTTON.OLEMSGBUTTON_OK,
                    OLEMSGDEFBUTTON.OLEMSGDEFBUTTON_FIRST);
            }

            /// <summary>
            /// Recursive method that walk a hierarchy and add items it find to our project.
            /// Note that this is meant as an helper to the Copy&Paste/Drag&Drop functionality.
            /// </summary>
            /// <param name="sourceHierarchy">Hierarchy to walk</param>
            /// <param name="itemId">Item ID where to start walking the hierarchy</param>
            /// <param name="targetNode">Node to start adding to</param>
            /// <param name="addSibblings">Typically false on first call and true after that</param>
            private bool WalkSourceProjectAndAdd(IVsHierarchy sourceHierarchy, uint itemId, string targetPath, bool addSiblings, List<Addition> additions, string name = null) {
                Utilities.ArgumentNotNull("sourceHierarchy", sourceHierarchy);

                if (itemId != VSConstants.VSITEMID_NIL) {
                    // Before we start the walk, add the current node
                    object variant = null;

                    // Calculate the corresponding path in our project
                    string source;
                    ErrorHandler.ThrowOnFailure(((IVsProject)sourceHierarchy).GetMkDocument(itemId, out source));
                    if (name == null) {
                        name = CommonUtils.GetFileOrDirectoryName(source);
                    }

                    Guid guidType;
                    ErrorHandler.ThrowOnFailure(sourceHierarchy.GetGuidProperty(itemId, (int)__VSHPROPID.VSHPROPID_TypeGuid, out guidType));

                    IVsSolution solution = Project.GetService(typeof(IVsSolution)) as IVsSolution;
                    if (solution != null) {
                        if (guidType == VSConstants.GUID_ItemType_PhysicalFile) {
                            string projRef;
                            ErrorHandler.ThrowOnFailure(solution.GetProjrefOfItem(sourceHierarchy, itemId, out projRef));
                            var addition = CanAddFileFromProjectReference(projRef, targetPath);
                            if (addition == null) {
                                // cancelled
                                return false;
                            }
                            additions.Add(addition);
                        }
                    }

                    // Start with child nodes (depth first)
                    if (guidType == VSConstants.GUID_ItemType_PhysicalFolder) {
                        variant = null;
                        ErrorHandler.ThrowOnFailure(sourceHierarchy.GetProperty(itemId, (int)__VSHPROPID.VSHPROPID_FirstVisibleChild, out variant));
                        uint currentItemID = (uint)(int)variant;

                        List<Addition> nestedAdditions = new List<Addition>();

                        string newPath = Path.Combine(targetPath, name);

                        if (!WalkSourceProjectAndAdd(sourceHierarchy, currentItemID, newPath, true, nestedAdditions)) {
                            // cancelled
                            return false;
                        }

                        if (!Project.Tracker.CanRenameItem(
                            source,
                            newPath,
                            VSRENAMEFILEFLAGS.VSRENAMEFILEFLAGS_Directory)) {
                            return false;
                        }

                        additions.Add(new FolderAddition(Project, Path.Combine(targetPath, name), source, DropEffect, nestedAdditions.ToArray()));
                    }

                    if (addSiblings) {
                        // Then look at siblings
                        uint currentItemID = itemId;
                        while (currentItemID != VSConstants.VSITEMID_NIL) {
                            variant = null;
                            // http://mpfproj10.codeplex.com/workitem/11618 - pass currentItemID instead of itemId
                            ErrorHandler.ThrowOnFailure(sourceHierarchy.GetProperty(currentItemID, (int)__VSHPROPID.VSHPROPID_NextVisibleSibling, out variant));
                            currentItemID = (uint)(int)variant;
                            if (!WalkSourceProjectAndAdd(sourceHierarchy, currentItemID, targetPath, false, additions)) {
                                // cancelled
                                return false;
                            }
                        }
                    }
                }
                return true;
            }

            private static string GetCopyName(string existingFullPath) {
                string newDir, name, extension;
                if (CommonUtils.HasEndSeparator(existingFullPath)) {
                    name = CommonUtils.GetFileOrDirectoryName(existingFullPath);
                    extension = "";
                } else {
                    extension = Path.GetExtension(existingFullPath);
                    name = Path.GetFileNameWithoutExtension(existingFullPath);
                }

                string folder = CommonUtils.GetParent(existingFullPath);
                int copyCount = 1;
                do {
                    string newName = name + " - Copy";
                    if (copyCount != 1) {
                        newName += " (" + copyCount + ")";
                    }
                    newName += extension;
                    copyCount++;
                    newDir = Path.Combine(folder, newName);
                } while (File.Exists(newDir) || Directory.Exists(newDir));
                return newDir;
            }

            /// <summary>
            /// This is used to recursively add a folder from an other project.
            /// Note that while we copy the folder content completely, we only
            /// add to the project items which are part of the source project.
            /// </summary>
            class FolderAddition : Addition {
                private readonly ProjectNode Project;
                private readonly string NewFolderPath;
                public readonly string SourceFolder;
                private readonly Addition[] Additions;
                private readonly DropEffect DropEffect;

                public FolderAddition(ProjectNode project, string newFolderPath, string sourceFolder, DropEffect dropEffect, Addition[] additions) {
                    Project = project;
                    NewFolderPath = newFolderPath;
                    SourceFolder = sourceFolder;
                    Additions = additions;
                    DropEffect = dropEffect;
                }

                public override void DoAddition(ref bool? overwrite) {
                    bool wasExpanded = false;
                    HierarchyNode newNode;
                    var sourceFolder = Project.FindNodeByFullPath(SourceFolder) as FolderNode;
                    if (sourceFolder == null || DropEffect != DropEffect.Move) {
                        newNode = Project.CreateFolderNodes(NewFolderPath);
                    } else {
                        // Rename the folder & reparent our existing FolderNode w/ potentially w/ a new ID,
                        // but don't update the children as we'll handle that w/ our file additions...
                        wasExpanded = sourceFolder.GetIsExpanded();
                        Directory.CreateDirectory(NewFolderPath);
                        sourceFolder.ReparentFolder(NewFolderPath);

                        sourceFolder.ExpandItem(wasExpanded ? EXPANDFLAGS.EXPF_ExpandFolder : EXPANDFLAGS.EXPF_CollapseFolder);
                        newNode = sourceFolder;
                    }

                    foreach (var addition in Additions) {
                        addition.DoAddition(ref overwrite);
                    }

                    if (sourceFolder != null) {
                        if (sourceFolder.IsNonMemberItem) {
                            // copying or moving an existing excluded folder, new folder
                            // is excluded too.
                            ErrorHandler.ThrowOnFailure(newNode.ExcludeFromProject());
                        } else if (sourceFolder.Parent.IsNonMemberItem) {
                            // We've moved an included folder to a show all files folder,
                            //     add the parent to the project   
                            ErrorHandler.ThrowOnFailure(sourceFolder.Parent.IncludeInProject(false));
                        }

                        if (DropEffect == DropEffect.Move) {
                            Directory.Delete(SourceFolder);

                            // we just handled the delete, the updated folder has the new filename,
                            // and we don't want to delete where we just moved stuff...
                            Project.ItemsDraggedOrCutOrCopied.Remove(sourceFolder);
                        }
                    }

                    // Send OnItemRenamed for the folder now, after all of the children have been renamed
                    Project.Tracker.OnItemRenamed(SourceFolder, NewFolderPath, VSRENAMEFILEFLAGS.VSRENAMEFILEFLAGS_Directory);

                    if (sourceFolder != null && Project.ParentHierarchy != null) {
                        sourceFolder.ExpandItem(wasExpanded ? EXPANDFLAGS.EXPF_ExpandFolder : EXPANDFLAGS.EXPF_CollapseFolder);
                    }
                }
            }

            /// <summary>
            /// Given the reference used for drag and drop returns the path to the item and it's
            /// containing hierarchy.
            /// </summary>
            /// <param name="projectReference"></param>
            /// <param name="path"></param>
            /// <param name="sourceHierarchy"></param>
            private void GetPathAndHierarchy(string projectReference, out string path, out IVsHierarchy sourceHierarchy) {
                Guid projectInstanceGuid;

                GetPathAndProjectId(projectReference, out projectInstanceGuid, out path);
                // normalize the casing in case the project system gave us casing different from the file system
                if (CommonUtils.HasEndSeparator(path)) {
                    try {
                        var trimmedPath = CommonUtils.TrimEndSeparator(path);
                        foreach (var dir in Directory.GetDirectories(Path.GetDirectoryName(trimmedPath), Path.GetFileName(trimmedPath))) {
                            if (String.Equals(dir, trimmedPath, StringComparison.OrdinalIgnoreCase)) {
                                path = dir + Path.DirectorySeparatorChar;
                                break;
                            }
                        }
                    } catch {
                    }
                } else {
                    try {
                        foreach (var file in Directory.GetFiles(Path.GetDirectoryName(path))) {
                            if (String.Equals(file, path, StringComparison.OrdinalIgnoreCase)) {
                                path = file;
                                break;
                            }
                        }
                    } catch {
                    }
                }

                // Retrieve the project from which the items are being copied

                IVsSolution solution = (IVsSolution)Project.GetService(typeof(SVsSolution));
                ErrorHandler.ThrowOnFailure(solution.GetProjectOfGuid(ref projectInstanceGuid, out sourceHierarchy));
            }

            private static void GetPathAndProjectId(string projectReference, out Guid projectInstanceGuid, out string folder) {
                // Split the reference in its 3 parts
                int index1 = Guid.Empty.ToString("B").Length;
                if (index1 + 1 >= projectReference.Length)
                    throw new ArgumentOutOfRangeException("folderToAdd");

                // Get the Guid
                string guidString = projectReference.Substring(1, index1 - 2);
                projectInstanceGuid = new Guid(guidString);

                // Get the project path
                int index2 = projectReference.IndexOf('|', index1 + 1);
                if (index2 < 0 || index2 + 1 >= projectReference.Length)
                    throw new ArgumentOutOfRangeException("folderToAdd");

                // Finally get the source path
                folder = projectReference.Substring(index2 + 1);
            }

            /// <summary>
            /// Adds an item from a project refererence to target node.
            /// </summary>
            /// <param name="projectRef"></param>
            /// <param name="targetNode"></param>
            private Addition CanAddFileFromProjectReference(string projectRef, string targetFolder, bool fromFolder = false) {
                Utilities.ArgumentNotNullOrEmpty("projectRef", projectRef);

                IVsSolution solution = Project.GetService(typeof(IVsSolution)) as IVsSolution;
                Utilities.CheckNotNull(solution);

                uint itemidLoc;
                IVsHierarchy hierarchy;
                string str;
                VSUPDATEPROJREFREASON[] reason = new VSUPDATEPROJREFREASON[1];
                if (ErrorHandler.Failed(solution.GetItemOfProjref(projectRef, out hierarchy, out itemidLoc, out str, reason))) {
                    // the file may have been deleted between the copy & paste
                    string path;
                    Guid projectGuid;
                    GetPathAndProjectId(projectRef, out projectGuid, out path);
                    ReportMissingItem(path);
                    return null;
                }

                Utilities.CheckNotNull(hierarchy);

                // This will throw invalid cast exception if the hierrachy is not a project.
                IVsProject project = (IVsProject)hierarchy;
                object isLinkValue;
                bool isLink = false;
                if (ErrorHandler.Succeeded(((IVsHierarchy)project).GetProperty(itemidLoc, (int)__VSHPROPID2.VSHPROPID_IsLinkFile, out isLinkValue))) {
                    if (isLinkValue is bool) {
                        isLink = (bool)isLinkValue;
                    }
                }

                string moniker;
                ErrorHandler.ThrowOnFailure(project.GetMkDocument(itemidLoc, out moniker));

                if (DropEffect == DropEffect.Move && IsBadMove(targetFolder, moniker, true)) {
                    return null;
                }

                if (!File.Exists(moniker)) {
                    Utilities.ShowMessageBox(
                            Project.Site,
                            String.Format("The item '{0}' does not exist in the project directory. It may have been moved, renamed or deleted.", Path.GetFileName(moniker)),
                            null,
                            OLEMSGICON.OLEMSGICON_CRITICAL,
                            OLEMSGBUTTON.OLEMSGBUTTON_OK,
                            OLEMSGDEFBUTTON.OLEMSGDEFBUTTON_FIRST);
                    return null;
                }

                // Check that the source and destination paths aren't the same since we can't move an item to itself.
                // If they are in fact the same location, throw an error that copy/move will not work correctly.
                if (DropEffect == DropEffect.Move && !CommonUtils.IsSamePath(Path.GetDirectoryName(moniker), Path.GetDirectoryName(targetFolder))) {
                    try {
                        string sourceLinkTarget = NativeMethods.GetAbsolutePathToDirectory(Path.GetDirectoryName(moniker));
                        string destinationLinkTarget = null;

                        // if the directory doesn't exist, just skip this.  We will create it later.
                        if (Directory.Exists(targetFolder)) {
                            try {
                                destinationLinkTarget = NativeMethods.GetAbsolutePathToDirectory(targetFolder);
                            } catch (FileNotFoundException) {
                                // This can occur if the user had a symlink'd directory and deleted the backing directory.
                                Utilities.ShowMessageBox(
                                            Project.Site,
                                            String.Format(
                                                "Unable to find the destination folder."),
                                            null,
                                            OLEMSGICON.OLEMSGICON_CRITICAL,
                                            OLEMSGBUTTON.OLEMSGBUTTON_OK,
                                            OLEMSGDEFBUTTON.OLEMSGDEFBUTTON_FIRST);
                                return null;
                            }
                        }

                        // If the paths are the same, we can't really move the file...
                        if (destinationLinkTarget != null && CommonUtils.IsSamePath(sourceLinkTarget, destinationLinkTarget)) {
                            CannotMoveSameLocation(moniker);
                            return null;
                        }
                    } catch (Exception e) {
                        if (e.IsCriticalException()) {
                            throw;
                        }
                        TaskDialog.ForException(Project.Site, e, String.Empty, Project.IssueTrackerUrl).ShowModal();
                        return null;
                    }
                }

                // Begin the move operation now that we are past pre-checks.
                var existingChild = Project.FindNodeByFullPath(moniker);
                if (isLink) {
                    // links we just want to update the link node for...
                    if (existingChild != null) {
                        if (ComUtilities.IsSameComObject(Project, project)) {
                            if (DropEffect != DropEffect.Move) {
                                Utilities.ShowMessageBox(
                                        Project.Site,
                                        String.Format("Cannot copy linked files within the same project. You cannot have more than one link to the same file in a project."),
                                        null,
                                        OLEMSGICON.OLEMSGICON_CRITICAL,
                                        OLEMSGBUTTON.OLEMSGBUTTON_OK,
                                        OLEMSGDEFBUTTON.OLEMSGDEFBUTTON_FIRST);
                                return null;
                            }
                        } else {
                            Utilities.ShowMessageBox(
                                    Project.Site,
                                    String.Format("There is already a link to '{0}'. You cannot have more than one link to the same file in a project.", moniker),
                                    null,
                                    OLEMSGICON.OLEMSGICON_CRITICAL,
                                    OLEMSGBUTTON.OLEMSGBUTTON_OK,
                                    OLEMSGDEFBUTTON.OLEMSGDEFBUTTON_FIRST);
                            return null;
                        }
                    }

                    return new ReparentLinkedFileAddition(Project, targetFolder, moniker);
                }

                string newPath = Path.Combine(targetFolder, Path.GetFileName(moniker));
                if (File.Exists(newPath) &&  
                    CommonUtils.IsSamePath(
                        NativeMethods.GetAbsolutePathToDirectory(newPath), 
                        NativeMethods.GetAbsolutePathToDirectory(moniker))) {
                    newPath = GetCopyName(newPath);
                }

                bool ok = false;
                if (DropEffect == DropEffect.Move && Utilities.IsSameComObject(project, Project)) {
                    if (existingChild != null && existingChild.ItemNode != null && existingChild.ItemNode.IsExcluded) {
                        // https://nodejstools.codeplex.com/workitem/271
                        // The item is excluded, so we don't need to ask if we can rename it.
                        ok = true;
                    } else {
                        ok = Project.Tracker.CanRenameItem(moniker, newPath, VSRENAMEFILEFLAGS.VSRENAMEFILEFLAGS_NoFlags);
                    }
                } else {
                    ok = Project.Tracker.CanAddItems(
                        new[] { newPath },
                        new VSQUERYADDFILEFLAGS[] { VSQUERYADDFILEFLAGS.VSQUERYADDFILEFLAGS_NoFlags });
                }

                if (ok) {
                    if (File.Exists(newPath)) {
                        if (DropEffect == DropEffect.Move &&
                            Utilities.IsSameComObject(project, Project) &&
                            Project.FindNodeByFullPath(newPath) != null) {
                            // if we're overwriting an item, we're moving it, make sure that's ok.
                            // OverwriteFileAddition will handle the remove from the hierarchy
                            if (!Project.Tracker.CanRemoveItems(new[] { newPath }, new[] { VSQUERYREMOVEFILEFLAGS.VSQUERYREMOVEFILEFLAGS_NoFlags })) {
                                return null;
                            }
                        }
                        bool? overwrite = OverwriteAllItems;

                        if (overwrite == null) {
                            OverwriteFileDialog dialog;
                            if (!PromptOverwriteFile(moniker, out dialog)) {
                                return null;
                            }

                            overwrite = dialog.ShouldOverwrite;

                            if (dialog.AllItems) {
                                OverwriteAllItems = overwrite;
                            }
                        }

                        if (overwrite.Value) {
                            return new OverwriteFileAddition(Project, targetFolder, DropEffect, moniker, Path.GetFileName(newPath), project);
                        } else {
                            return SkipOverwriteAddition.Instance;
                        }
                    } else if (Directory.Exists(newPath)) {
                        Utilities.ShowMessageBox(
                            Project.Site,
                            SR.GetString(SR.DirectoryExists, CommonUtils.GetFileOrDirectoryName(newPath)),
                            null,
                            OLEMSGICON.OLEMSGICON_CRITICAL,
                            OLEMSGBUTTON.OLEMSGBUTTON_OK,
                            OLEMSGDEFBUTTON.OLEMSGDEFBUTTON_FIRST);
                        return null;
                    }

                    if (newPath.Length >= NativeMethods.MAX_PATH) {
                        Utilities.ShowMessageBox(
                            Project.Site,
                            SR.GetString(SR.PathTooLongShortMessage),
                            null,
                            OLEMSGICON.OLEMSGICON_CRITICAL,
                            OLEMSGBUTTON.OLEMSGBUTTON_OK,
                            OLEMSGDEFBUTTON.OLEMSGDEFBUTTON_FIRST);
                        return null;
                    }
                    return new FileAddition(Project, targetFolder, DropEffect, moniker, Path.GetFileName(newPath), project);
                }
                return null;
            }

            /// <summary>
            /// Prompts if the file should be overwriten.  Returns false if the user cancels, true if the user answered yes/no
            /// </summary>
            /// <param name="filename"></param>
            /// <param name="dialog"></param>
            /// <returns></returns>
            private static bool PromptOverwriteFile(string filename, out OverwriteFileDialog dialog) {
                dialog = new OverwriteFileDialog(SR.GetString(SR.FileAlreadyExists, Path.GetFileName(filename)), true);
                dialog.Owner = Application.Current.MainWindow;
                bool? dialogResult = dialog.ShowDialog();

                if (dialogResult != null && !dialogResult.Value) {
                    // user cancelled
                    return false;
                }
                return true;
            }

            private bool IsBadMove(string targetFolder, string moniker, bool file) {
                if (TargetNode.GetMkDocument() == moniker) {
                    // we are moving the file onto it's self.  If it's a single file via mouse
                    // we'll ignore it.  If it's multiple files, or a cut and paste, then we'll
                    // report the error.
                    if (ProjectReferences.Length > 1 || !MouseDropping) {
                        CannotMoveSameLocation(moniker);
                    }
                    return true;
                }

                if ((file || !MouseDropping) &&
                    Directory.Exists(targetFolder) &&
                    CommonUtils.IsSameDirectory(Path.GetDirectoryName(moniker), targetFolder)) {
                    // we're moving a file into it's own folder, report an error.
                    CannotMoveSameLocation(moniker);
                    return true;
                }
                return false;
            }

            private void CannotMoveSameLocation(string moniker) {
                Utilities.ShowMessageBox(
                    Project.Site,
                    SR.GetString(SR.CannotMoveIntoSameDirectory, CommonUtils.GetFileOrDirectoryName(moniker)),
                    null,
                    OLEMSGICON.OLEMSGICON_CRITICAL,
                    OLEMSGBUTTON.OLEMSGBUTTON_OK,
                    OLEMSGDEFBUTTON.OLEMSGDEFBUTTON_FIRST);
            }

            private bool IsOurProject(IVsProject project) {
                string projectDoc;
                project.GetMkDocument((uint)VSConstants.VSITEMID.Root, out projectDoc);
                return projectDoc == Project.Url;
            }

            abstract class Addition {
                public abstract void DoAddition(ref bool? overwrite);
            }

            /// <summary>
            /// Addition which doesn't add anything.  It's used when the user answers no to
            /// overwriting a file, which results in us reporting an overall failure to the 
            /// copy and paste.  This causes the file not to be deleted if it was a move.
            /// 
            /// This also means that if you're moving multiple files and answer no to one 
            /// of them but not the other that the files are not removed from the source
            /// hierarchy.
            /// </summary>
            class SkipOverwriteAddition : Addition {
                internal static SkipOverwriteAddition Instance = new SkipOverwriteAddition();

                public override void DoAddition(ref bool? overwrite) {
                }
            }

            class ReparentLinkedFileAddition : Addition {
                private readonly ProjectNode Project;
                private readonly string TargetFolder;
                private readonly string Moniker;

                public ReparentLinkedFileAddition(ProjectNode project, string targetFolder, string moniker) {
                    Project = project;
                    TargetFolder = targetFolder;
                    Moniker = moniker;
                }

                public override void DoAddition(ref bool? overwrite) {
                    var existing = Project.FindNodeByFullPath(Moniker);
                    bool created = false;
                    if (existing != null) {
                        Project.OnItemDeleted(existing);
                        existing.Parent.RemoveChild(existing);
                        Project.Site.GetUIThread().MustBeCalledFromUIThread();
                        existing.ID = Project.ItemIdMap.Add(existing);
                    } else {
                        existing = Project.CreateFileNode(Moniker);
                        created = true;
                    }


                    var newParent = TargetFolder == Project.ProjectHome ? Project : Project.FindNodeByFullPath(TargetFolder);
                    newParent.AddChild(existing);
                    if (Project.ItemsDraggedOrCutOrCopied != null) {
                        Project.ItemsDraggedOrCutOrCopied.Remove(existing); // we don't need to remove the file after Paste
                    }

                    var link = existing.ItemNode.GetMetadata(ProjectFileConstants.Link);
                    if (link != null || created) {
                        // update the link to the new location within solution explorer
                        existing.ItemNode.SetMetadata(
                            ProjectFileConstants.Link,
                            Path.Combine(
                                CommonUtils.GetRelativeDirectoryPath(
                                    Project.ProjectHome,
                                    TargetFolder
                                ),
                                Path.GetFileName(Moniker)
                            )
                        );
                    }
                }
            }

            class FileAddition : Addition {
                public readonly ProjectNode Project;
                public readonly string TargetFolder;
                public readonly DropEffect DropEffect;
                public readonly string SourceMoniker;
                public readonly IVsProject SourceHierarchy;
                public readonly string NewFileName;

                public FileAddition(ProjectNode project, string targetFolder, DropEffect dropEffect, string sourceMoniker, string newFileName, IVsProject sourceHierarchy) {
                    Project = project;
                    TargetFolder = targetFolder;
                    DropEffect = dropEffect;
                    SourceMoniker = sourceMoniker;
                    SourceHierarchy = sourceHierarchy;
                    NewFileName = newFileName;
                }

                public override void DoAddition(ref bool? overwrite) {
                    string newPath = Path.Combine(TargetFolder, NewFileName);

                    DirectoryInfo dirInfo = null;                    
                        
                    try {
                        dirInfo = Directory.CreateDirectory(TargetFolder);
                    } catch (ArgumentException) {
                    } catch (UnauthorizedAccessException) {
                    } catch (IOException) {
                    } catch (NotSupportedException) {
                    }

                    if (dirInfo == null) {
                        //Something went wrong and we failed to create the new directory
                        //   Inform the user and cancel the addition
                        Utilities.ShowMessageBox(
                                            Project.Site,
                                            SR.GetString(SR.FolderCannotBeCreatedOnDisk, CommonUtils.GetFileOrDirectoryName(TargetFolder)),
                                            null,
                                            OLEMSGICON.OLEMSGICON_CRITICAL,
                                            OLEMSGBUTTON.OLEMSGBUTTON_OK,
                                            OLEMSGDEFBUTTON.OLEMSGDEFBUTTON_FIRST);
                        return;
                    }
                    

                    if (DropEffect == DropEffect.Move && Utilities.IsSameComObject(Project, SourceHierarchy)) {
                        // we are doing a move, we need to remove the old item, and add the new.
                        // This also allows us to have better behavior if the user is selectively answering
                        // no to files within the hierarchy.  We can do the rename of the individual items
                        // which the user opts to move and not touch the ones they don't.  With a cross
                        // hierarchy move if the user answers no to any of the items none of the items
                        // are removed from the source hierarchy.
                        var fileNode = Project.FindNodeByFullPath(SourceMoniker);
                        Debug.Assert(fileNode is FileNode);

                        Project.ItemsDraggedOrCutOrCopied.Remove(fileNode); // we don't need to remove the file after Paste                        

                        if (File.Exists(newPath)) {
                            // we checked before starting the copy, but somehow a file has snuck in.  Could be a race,
                            // or the user could have cut and pasted 2 files from different folders into the same folder.
                            bool shouldOverwrite;
                            if (overwrite == null) {
                                OverwriteFileDialog dialog;
                                if (!PromptOverwriteFile(Path.GetFileName(newPath), out dialog)) {
                                    // user cancelled
                                    fileNode.ExpandItem(EXPANDFLAGS.EXPF_UnCutHighlightItem);
                                    throw new CancelPasteException();
                                }

                                if (dialog.AllItems) {
                                    overwrite = dialog.ShouldOverwrite;
                                }

                                shouldOverwrite = dialog.ShouldOverwrite;
                            } else {
                                shouldOverwrite = overwrite.Value;
                            }

                            if (!shouldOverwrite) {
                                fileNode.ExpandItem(EXPANDFLAGS.EXPF_UnCutHighlightItem);
                                return;
                            }

                            var existingNode = Project.FindNodeByFullPath(newPath);
                            if (existingNode != null) {
                                existingNode.Remove(true);
                            } else {
                                File.Delete(newPath);
                            }
                        }

                        FileNode file = fileNode as FileNode;
                        file.RenameInStorage(fileNode.Url, newPath);
                        file.RenameFileNode(fileNode.Url, newPath);

                        Project.Tracker.OnItemRenamed(SourceMoniker, newPath, VSRENAMEFILEFLAGS.VSRENAMEFILEFLAGS_NoFlags);
                    } else {
                        // we are copying and adding a new file node
                        File.Copy(SourceMoniker, newPath, true);

                        // best effort to reset the ReadOnly attribute
                        try {
                            File.SetAttributes(newPath, File.GetAttributes(newPath) & ~FileAttributes.ReadOnly);
                        } catch (ArgumentException) {
                        } catch (UnauthorizedAccessException) {
                        } catch (IOException) {
                        }

                        var existing = Project.FindNodeByFullPath(newPath);
                        if (existing == null) {
                            var fileNode = Project.CreateFileNode(newPath);
                            if (String.Equals(TargetFolder, Project.FullPathToChildren, StringComparison.OrdinalIgnoreCase)) {
                                Project.AddChild(fileNode);
                            } else {
                                var targetFolder = Project.CreateFolderNodes(TargetFolder);

                                //If a race occurrs simply treat the source as a non-included item
                                bool wasMemberItem = false;
                                var sourceItem = Project.FindNodeByFullPath(SourceMoniker);
                                if (sourceItem != null) {
                                    wasMemberItem = !sourceItem.IsNonMemberItem;
                                }

                                if (wasMemberItem && targetFolder.IsNonMemberItem) {
                                    // dropping/pasting folder into non-member folder, non member folder
                                    // should get included into the project.
                                    ErrorHandler.ThrowOnFailure(targetFolder.IncludeInProject(false));
                                }

                                targetFolder.AddChild(fileNode);
                                if (!wasMemberItem) {
                                    // added child by default is included,
                                    //   non-member copies are not added to the project
                                    ErrorHandler.ThrowOnFailure(fileNode.ExcludeFromProject());
                                }
                            }
                            Project.tracker.OnItemAdded(fileNode.Url, VSADDFILEFLAGS.VSADDFILEFLAGS_NoFlags);
                        } else if (existing.IsNonMemberItem) {
                            // replacing item that already existed, just include it in the project.
                            existing.IncludeInProject(false);
                        }
                    }
                }
            }

            class OverwriteFileAddition : FileAddition {
                public OverwriteFileAddition(ProjectNode project, string targetFolder, DropEffect dropEffect, string sourceMoniker, string newFileName, IVsProject sourceHierarchy)
                    : base(project, targetFolder, dropEffect, sourceMoniker, newFileName, sourceHierarchy) {
                }

                public override void DoAddition(ref bool? overwrite) {
                    if (DropEffect == DropEffect.Move) {
                        // File.Move won't overwrite, do it now.
                        File.Delete(Path.Combine(TargetFolder, Path.GetFileName(NewFileName)));

                        HierarchyNode existingNode;
                        if (Utilities.IsSameComObject(SourceHierarchy, Project) &&
                            (existingNode = Project.FindNodeByFullPath(Path.Combine(TargetFolder, NewFileName))) != null) {
                            // remove the existing item from the hierarchy, base.DoAddition will add a new one
                            existingNode.Remove(true);
                        }
                    }
                    base.DoAddition(ref overwrite);
                }
            }
        }

        /// <summary>
        /// Add an existing item (file/folder) to the project if it already exist in our storage.
        /// </summary>
        /// <param name="parentNode">Node to that this item to</param>
        /// <param name="name">Name of the item being added</param>
        /// <param name="targetPath">Path of the item being added</param>
        /// <returns>Node that was added</returns>
        protected virtual HierarchyNode AddNodeIfTargetExistInStorage(HierarchyNode parentNode, string name, string targetPath) {
            if (parentNode == null) {
                return null;
            }

            HierarchyNode newNode = parentNode;
            // If the file/directory exist, add a node for it
            if (File.Exists(targetPath)) {
                VSADDRESULT[] result = new VSADDRESULT[1];
                ErrorHandler.ThrowOnFailure(this.AddItem(parentNode.ID, VSADDITEMOPERATION.VSADDITEMOP_OPENFILE, name, 1, new string[] { targetPath }, IntPtr.Zero, result));
                if (result[0] != VSADDRESULT.ADDRESULT_Success)
                    throw new Exception();
                newNode = this.FindNodeByFullPath(targetPath);
                if (newNode == null)
                    throw new Exception();
            } else if (Directory.Exists(targetPath)) {
                newNode = this.CreateFolderNodes(targetPath);
            }
            return newNode;
        }

        #endregion

        #region non-virtual methods
        /// <summary>
        /// Handle the Cut operation to the clipboard
        /// </summary>
        protected internal int CutToClipboard() {
            int returnValue = (int)OleConstants.OLECMDERR_E_NOTSUPPORTED;

            this.RegisterClipboardNotifications(true);

            // Create our data object and change the selection to show item(s) being cut
            IOleDataObject dataObject = this.PackageSelectionDataObject(true);
            if (dataObject != null) {
                _copyCutState = CopyCutState.Cut;

                // Add our cut item(s) to the clipboard
                Site.GetClipboardService().SetClipboard(dataObject);

                // Inform VS (UiHierarchyWindow) of the cut
                IVsUIHierWinClipboardHelper clipboardHelper = (IVsUIHierWinClipboardHelper)GetService(typeof(SVsUIHierWinClipboardHelper));
                if (clipboardHelper == null) {
                    return VSConstants.E_FAIL;
                }

                returnValue = ErrorHandler.ThrowOnFailure(clipboardHelper.Cut(dataObject));
            }

            return returnValue;
        }

        /// <summary>
        /// Handle the Copy operation to the clipboard
        /// </summary>
        protected internal int CopyToClipboard() {
            int returnValue = (int)OleConstants.OLECMDERR_E_NOTSUPPORTED;
            this.RegisterClipboardNotifications(true);

            // Create our data object and change the selection to show item(s) being copy
            IOleDataObject dataObject = this.PackageSelectionDataObject(false);
            if (dataObject != null) {
                _copyCutState = CopyCutState.Copied;

                // Add our copy item(s) to the clipboard
                Site.GetClipboardService().SetClipboard(dataObject);

                // Inform VS (UiHierarchyWindow) of the copy
                IVsUIHierWinClipboardHelper clipboardHelper = (IVsUIHierWinClipboardHelper)GetService(typeof(SVsUIHierWinClipboardHelper));
                if (clipboardHelper == null) {
                    return VSConstants.E_FAIL;
                }
                returnValue = ErrorHandler.ThrowOnFailure(clipboardHelper.Copy(dataObject));
            }
            return returnValue;
        }

        /// <summary>
        /// Handle the Paste operation to a targetNode
        /// </summary>
        protected internal int PasteFromClipboard(HierarchyNode targetNode) {
            int returnValue = (int)OleConstants.OLECMDERR_E_NOTSUPPORTED;

            if (targetNode == null) {
                return VSConstants.E_INVALIDARG;
            }

            //Get the clipboardhelper service and use it after processing dataobject
            IVsUIHierWinClipboardHelper clipboardHelper = (IVsUIHierWinClipboardHelper)GetService(typeof(SVsUIHierWinClipboardHelper));
            if (clipboardHelper == null) {
                return VSConstants.E_FAIL;
            }

            try {
                //Get dataobject from clipboard
                IOleDataObject dataObject = Site.GetClipboardService().GetClipboard();
                if (dataObject == null) {
                    return VSConstants.E_UNEXPECTED;
                }

                DropEffect dropEffect = DropEffect.None;
                DropDataType dropDataType = DropDataType.None;
                try {
                    // if we didn't initiate the cut, default to Move.  If we're dragging to another
                    // project then their IVsUIHierWinClipboardHelperEvents.OnPaste method will
                    // check both the drop effect AND whether or not a cut was initiated, and only
                    // do a move if both are true.  Otherwise if we have a value non-None _copyCurState the
                    // cut/copy initiated from within our project system and we're now pasting
                    // back into ourselves, so we should simply respect it's value.
                    dropEffect = _copyCutState == CopyCutState.Copied ? DropEffect.Copy : DropEffect.Move;
                    dropDataType = this.ProcessSelectionDataObject(dataObject, targetNode, false, dropEffect);
                    if (dropDataType == DropDataType.None) {
                        dropEffect = DropEffect.None;
                    }
                } catch (ExternalException e) {
                    Trace.WriteLine("Exception : " + e.Message);

                    // If it is a drop from windows and we get any kind of error ignore it. This
                    // prevents bogus messages from the shell from being displayed
                    if (dropDataType != DropDataType.Shell) {
                        throw;
                    }
                } finally {
                    // Inform VS (UiHierarchyWindow) of the paste 
                    returnValue = clipboardHelper.Paste(dataObject, (uint)dropEffect);
                }
            } catch (COMException e) {
                Trace.WriteLine("Exception : " + e.Message);

                returnValue = e.ErrorCode;
            }

            return returnValue;
        }

        /// <summary>
        /// Determines if the paste command should be allowed.
        /// </summary>
        /// <returns></returns>
        protected internal bool AllowPasteCommand() {
            try {
                IOleDataObject dataObject = Site.GetClipboardService().GetClipboard();
                if (dataObject == null) {
                    return false;
                }

                // First see if this is a set of storage based items
                FORMATETC format = DragDropHelper.CreateFormatEtc((ushort)DragDropHelper.CF_VSSTGPROJECTITEMS);
                if (dataObject.QueryGetData(new FORMATETC[] { format }) == VSConstants.S_OK)
                    return true;
                // Try reference based items
                format = DragDropHelper.CreateFormatEtc((ushort)DragDropHelper.CF_VSREFPROJECTITEMS);
                if (dataObject.QueryGetData(new FORMATETC[] { format }) == VSConstants.S_OK)
                    return true;
                // Try windows explorer files format
                format = DragDropHelper.CreateFormatEtc((ushort)NativeMethods.CF_HDROP);
                return (dataObject.QueryGetData(new FORMATETC[] { format }) == VSConstants.S_OK);
            }
                // We catch External exceptions since it might be that it is not our data on the clipboard.
            catch (ExternalException e) {
                Trace.WriteLine("Exception :" + e.Message);
                return false;
            }
        }

        /// <summary>
        /// Register/Unregister for Clipboard events for the UiHierarchyWindow (solution explorer)
        /// </summary>
        /// <param name="register">true for register, false for unregister</param>
        protected internal void RegisterClipboardNotifications(bool register) {
            // Get the UiHierarchy window clipboard helper service
            IVsUIHierWinClipboardHelper clipboardHelper = (IVsUIHierWinClipboardHelper)GetService(typeof(SVsUIHierWinClipboardHelper));
            if (clipboardHelper == null) {
                return;
            }

            if (register && this.copyPasteCookie == 0) {
                // Register
                ErrorHandler.ThrowOnFailure(clipboardHelper.AdviseClipboardHelperEvents(this, out this.copyPasteCookie));
                Debug.Assert(this.copyPasteCookie != 0, "AdviseClipboardHelperEvents returned an invalid cookie");
            } else if (!register && this.copyPasteCookie != 0) {
                // Unregister
                ErrorHandler.ThrowOnFailure(clipboardHelper.UnadviseClipboardHelperEvents(this.copyPasteCookie));
                this.copyPasteCookie = 0;
            }
        }

        /// <summary>
        /// Process dataobject from Drag/Drop/Cut/Copy/Paste operation
        /// 
        /// drop indicates if it is a drag/drop or a cut/copy/paste.
        /// </summary>
        /// <remarks>The targetNode is set if the method is called from a drop operation, otherwise it is null</remarks>
        internal DropDataType ProcessSelectionDataObject(IOleDataObject dataObject, HierarchyNode targetNode, bool drop, DropEffect dropEffect) {
            Utilities.ArgumentNotNull("targetNode", targetNode);

            DropDataType dropDataType = DropDataType.None;
            bool isWindowsFormat = false;

            // Try to get it as a directory based project.
            List<string> filesDropped = DragDropHelper.GetDroppedFiles(DragDropHelper.CF_VSSTGPROJECTITEMS, dataObject, out dropDataType);
            if (filesDropped.Count == 0) {
                filesDropped = DragDropHelper.GetDroppedFiles(DragDropHelper.CF_VSREFPROJECTITEMS, dataObject, out dropDataType);
            }
            if (filesDropped.Count == 0) {
                filesDropped = DragDropHelper.GetDroppedFiles(NativeMethods.CF_HDROP, dataObject, out dropDataType);
                isWindowsFormat = (filesDropped.Count > 0);
            }

            if (dropDataType != DropDataType.None && filesDropped.Count > 0) {
                string[] filesDroppedAsArray = filesDropped.ToArray();

                HierarchyNode node = targetNode;

                // For directory based projects the content of the clipboard is a double-NULL terminated list of Projref strings.
                if (isWindowsFormat) {
                    DropFilesOrFolders(filesDroppedAsArray, node);

                    return dropDataType;
                } else {
                    if (AddFilesFromProjectReferences(node, filesDroppedAsArray, drop, dropEffect)) {
                        return dropDataType;
                    }
                }
            }

            // If we reached this point then the drop data must be set to None.
            // Otherwise the OnPaste will be called with a valid DropData and that would actually delete the item.
            return DropDataType.None;
        }

        internal void DropFilesOrFolders(string[] filesDropped, HierarchyNode ontoNode) {
            var waitDialog = (IVsThreadedWaitDialog)Site.GetService(typeof(SVsThreadedWaitDialog));
            int waitResult = waitDialog.StartWaitDialog(
                "Adding files and folders...",
                "Adding files to your project, this may take several seconds...",
                null,
                0,
                null,
                null
            );
            try {
                ontoNode = ontoNode.GetDragTargetHandlerNode();
                string nodePath = ontoNode.FullPathToChildren;
                bool droppingExistingDirectory = true;
                foreach (var droppedFile in filesDropped) {
                    if (!Directory.Exists(droppedFile) ||
                        !String.Equals(Path.GetDirectoryName(droppedFile), nodePath, StringComparison.OrdinalIgnoreCase)) {
                        droppingExistingDirectory = false;
                        break;
                    }
                }

                if (droppingExistingDirectory) {
                    // we're dragging a directory/directories that already exist
                    // into the location where they exist, we can do this via a fast path,
                    // and pop up a nice progress bar.
                    AddExistingDirectories(ontoNode, filesDropped);
                } else {
                    foreach (var droppedFile in filesDropped) {
                        if (Directory.Exists(droppedFile) &&
                            CommonUtils.IsSubpathOf(droppedFile, nodePath)) {
                            int cancelled = 0;
                            waitDialog.EndWaitDialog(ref cancelled);
                            waitResult = VSConstants.E_FAIL; // don't end twice

                            Utilities.ShowMessageBox(
                                Site,
                                SR.GetString(SR.CannotAddFolderAsDescendantOfSelf, CommonUtils.GetFileOrDirectoryName(droppedFile)),
                                null,
                                OLEMSGICON.OLEMSGICON_CRITICAL,
                                OLEMSGBUTTON.OLEMSGBUTTON_OK,
                                OLEMSGDEFBUTTON.OLEMSGDEFBUTTON_FIRST);

                            return;
                        }
                    }

                    // This is the code path when source is windows explorer
                    VSADDRESULT[] vsaddresults = new VSADDRESULT[1];
                    vsaddresults[0] = VSADDRESULT.ADDRESULT_Failure;
                    int addResult = AddItem(ontoNode.ID, VSADDITEMOPERATION.VSADDITEMOP_OPENFILE, null, (uint)filesDropped.Length, filesDropped, IntPtr.Zero, vsaddresults);
                    if (addResult != VSConstants.S_OK && addResult != VSConstants.S_FALSE && addResult != (int)OleConstants.OLECMDERR_E_CANCELED
                        && vsaddresults[0] != VSADDRESULT.ADDRESULT_Success) {
                        ErrorHandler.ThrowOnFailure(addResult);
                    }
                }
            } finally {
                if (ErrorHandler.Succeeded(waitResult)) {
                    int cancelled = 0;
                    waitDialog.EndWaitDialog(ref cancelled);
                }
            }
        }

        internal void AddExistingDirectories(HierarchyNode node, string[] filesDropped) {
            List<KeyValuePair<HierarchyNode, HierarchyNode>> addedItems = new List<KeyValuePair<HierarchyNode, HierarchyNode>>();

            var oldTriggerFlag = this.EventTriggeringFlag;
            EventTriggeringFlag |= ProjectNode.EventTriggering.DoNotTriggerHierarchyEvents;
            try {

                foreach (var dir in filesDropped) {
                    AddExistingDirectory(GetOrAddDirectory(node, addedItems, dir), dir, addedItems);
                }
            } finally {
                EventTriggeringFlag = oldTriggerFlag;
            }

            if (addedItems.Count > 0) {
                foreach (var item in addedItems) {
                    OnItemAdded(item.Key, item.Value);
                    this.tracker.OnItemAdded(item.Value.Url, VSADDFILEFLAGS.VSADDFILEFLAGS_NoFlags);
                }
                OnInvalidateItems(node);
            }
        }

        private void AddExistingDirectory(HierarchyNode node, string path, List<KeyValuePair<HierarchyNode, HierarchyNode>> addedItems) {
            foreach (var dir in Directory.GetDirectories(path)) {
                var existingDir = GetOrAddDirectory(node, addedItems, dir);

                AddExistingDirectory(existingDir, dir, addedItems);
            }

            foreach (var file in Directory.GetFiles(path)) {
                var existingFile = node.FindImmediateChildByName(Path.GetFileName(file));
                if (existingFile == null) {
                    existingFile = CreateFileNode(file);
                    addedItems.Add(new KeyValuePair<HierarchyNode, HierarchyNode>(node, existingFile));
                    node.AddChild(existingFile);
                }
            }
        }

        private HierarchyNode GetOrAddDirectory(HierarchyNode node, List<KeyValuePair<HierarchyNode, HierarchyNode>> addedItems, string dir) {
            var existingDir = node.FindImmediateChildByName(Path.GetFileName(dir));
            if (existingDir == null) {
                existingDir = CreateFolderNode(dir);
                addedItems.Add(new KeyValuePair<HierarchyNode, HierarchyNode>(node, existingDir));
                node.AddChild(existingDir);
            }
            return existingDir;
        }

        /// <summary>
        /// Get the dropdatatype from the dataobject
        /// </summary>
        /// <param name="pDataObject">The dataobject to be analysed for its format</param>
        /// <returns>dropdatatype or none if dataobject does not contain known format</returns>
        internal static DropDataType QueryDropDataType(IOleDataObject pDataObject) {
            if (pDataObject == null) {
                return DropDataType.None;
            }

            // known formats include File Drops (as from WindowsExplorer),
            // VSProject Reference Items and VSProject Storage Items.
            FORMATETC fmt = DragDropHelper.CreateFormatEtc(NativeMethods.CF_HDROP);

            if (DragDropHelper.QueryGetData(pDataObject, ref fmt) == VSConstants.S_OK) {
                return DropDataType.Shell;
            }

            fmt.cfFormat = DragDropHelper.CF_VSREFPROJECTITEMS;
            if (DragDropHelper.QueryGetData(pDataObject, ref fmt) == VSConstants.S_OK) {
                // Data is from a Ref-based project.
                return DropDataType.VsRef;
            }

            fmt.cfFormat = DragDropHelper.CF_VSSTGPROJECTITEMS;
            if (DragDropHelper.QueryGetData(pDataObject, ref fmt) == VSConstants.S_OK) {
                return DropDataType.VsStg;
            }

            return DropDataType.None;
        }

        /// <summary>
        /// Returns the drop effect.
        /// </summary>
        /// <remarks>
        /// // A directory based project should perform as follow:
        ///		NO MODIFIER 
        ///			- COPY if not from current hierarchy, 
        ///			- MOVE if from current hierarchy
        ///		SHIFT DRAG - MOVE
        ///		CTRL DRAG - COPY
        ///		CTRL-SHIFT DRAG - NO DROP (used for reference based projects only)
        /// </remarks>
        internal DropEffect QueryDropEffect(uint grfKeyState) {
            //Validate the dropdatatype
            if ((_dropType != DropDataType.Shell) && (_dropType != DropDataType.VsRef) && (_dropType != DropDataType.VsStg)) {
                return DropEffect.None;
            }

            // CTRL-SHIFT
            if ((grfKeyState & NativeMethods.MK_CONTROL) != 0 && (grfKeyState & NativeMethods.MK_SHIFT) != 0) {
                // Because we are not referenced base, we don't support link
                return DropEffect.None;
            }

            // CTRL
            if ((grfKeyState & NativeMethods.MK_CONTROL) != 0)
                return DropEffect.Copy;

            // SHIFT
            if ((grfKeyState & NativeMethods.MK_SHIFT) != 0)
                return DropEffect.Move;

            // no modifier
            if (_dragging) {
                // we are dragging from our project to our project, default to a Move
                return DropEffect.Move;
            } else {
                // we are dragging, but we didn't initiate it, so it's cross project.  Default to
                // a copy.
                return DropEffect.Copy;
            }
        }

        /// <summary>
        /// Moves files from one part of our project to another.
        /// </summary>
        /// <param name="targetNode">the targetHandler node</param>
        /// <param name="projectReferences">List of projectref string</param>
        /// <returns>true if succeeded</returns>
        internal bool AddFilesFromProjectReferences(HierarchyNode targetNode, string[] projectReferences, bool mouseDropping, DropEffect dropEffect) {
            //Validate input
            Utilities.ArgumentNotNull("projectReferences", projectReferences);
            Utilities.CheckNotNull(targetNode);

            if (!QueryEditProjectFile(false)) {
                throw Marshal.GetExceptionForHR(VSConstants.OLE_E_PROMPTSAVECANCELLED);
            }

            return new ProjectReferenceFileAdder(this, targetNode, projectReferences, mouseDropping, dropEffect).AddFiles();
        }


        #endregion

        #region private helper methods
        /// <summary>
        /// Empties all the data structures added to the clipboard and flushes the clipboard.
        /// </summary>
        private void CleanAndFlushClipboard() {
            var clippy = Site.GetClipboardService();
            IOleDataObject oleDataObject = clippy.GetClipboard();
            if (oleDataObject == null) {
                return;
            }


            string sourceProjectPath = DragDropHelper.GetSourceProjectPath(oleDataObject);

            if (!String.IsNullOrEmpty(sourceProjectPath) && CommonUtils.IsSamePath(sourceProjectPath, this.GetMkDocument())) {
                clippy.FlushClipboard();
                bool opened = false;
                try {
                    opened = clippy.OpenClipboard();
                    clippy.EmptyClipboard();
                } finally {
                    if (opened) {
                        clippy.CloseClipboard();
                    }
                }
            }
        }

        private IntPtr PackageSelectionData(StringBuilder sb, bool addEndFormatDelimiter) {
            if (sb == null || sb.ToString().Length == 0 || this.ItemsDraggedOrCutOrCopied.Count == 0) {
                return IntPtr.Zero;
            }

            // Double null at end.
            if (addEndFormatDelimiter) {
                if (sb.ToString()[sb.Length - 1] != '\0') {
                    sb.Append('\0');
                }
            }

            // We request unmanaged permission to execute the below.
            new SecurityPermission(SecurityPermissionFlag.UnmanagedCode).Demand();

            _DROPFILES df = new _DROPFILES();
            int dwSize = Marshal.SizeOf(df);
            Int16 wideChar = 0;
            int dwChar = Marshal.SizeOf(wideChar);
            int structSize = dwSize + ((sb.Length + 1) * dwChar);
            IntPtr ptr = Marshal.AllocHGlobal(structSize);
            df.pFiles = dwSize;
            df.fWide = 1;
            IntPtr data = IntPtr.Zero;
            try {
                data = UnsafeNativeMethods.GlobalLock(ptr);
                Marshal.StructureToPtr(df, data, false);
                IntPtr strData = new IntPtr((long)data + dwSize);
                DragDropHelper.CopyStringToHGlobal(sb.ToString(), strData, structSize);
            } finally {
                if (data != IntPtr.Zero)
                    UnsafeNativeMethods.GlobalUnLock(data);
            }

            return ptr;
        }

        #endregion

        /// <summary>
        /// Clears our current copy/cut state - happens after a paste
        /// </summary>
        private void ClearCopyCutState() {
            _copyCutState = CopyCutState.None;
        }


    }
}
>>>>>>> 8c7be864
<|MERGE_RESOLUTION|>--- conflicted
+++ resolved
@@ -1,4 +1,3 @@
-<<<<<<< HEAD
 /* ****************************************************************************
  *
  * Copyright (c) Microsoft Corporation. 
@@ -1656,7 +1655,7 @@
 
                             Utilities.ShowMessageBox(
                                 Site,
-                                SR.GetString(SR.CannotAddAsDescendantOfSelf, CommonUtils.GetFileOrDirectoryName(droppedFile)),
+                                SR.GetString(SR.CannotAddFolderAsDescendantOfSelf, CommonUtils.GetFileOrDirectoryName(droppedFile)),
                                 null,
                                 OLEMSGICON.OLEMSGICON_CRITICAL,
                                 OLEMSGBUTTON.OLEMSGBUTTON_OK,
@@ -1905,1913 +1904,4 @@
 
 
     }
-}
-=======
-/* ****************************************************************************
- *
- * Copyright (c) Microsoft Corporation. 
- *
- * This source code is subject to terms and conditions of the Apache License, Version 2.0. A 
- * copy of the license can be found in the License.html file at the root of this distribution. If 
- * you cannot locate the Apache License, Version 2.0, please send an email to 
- * vspython@microsoft.com. By using this source code in any fashion, you are agreeing to be bound 
- * by the terms of the Apache License, Version 2.0.
- *
- * You must not remove this notice, or any other, from this software.
- *
- * ***************************************************************************/
-
-using System;
-using System.Collections;
-using System.Collections.Generic;
-using System.ComponentModel;
-using System.Diagnostics;
-using System.Globalization;
-using System.IO;
-using System.Runtime.InteropServices;
-using System.Security.Permissions;
-using System.Text;
-using System.Windows;
-using Microsoft.VisualStudio;
-using Microsoft.VisualStudio.OLE.Interop;
-using Microsoft.VisualStudio.Shell;
-using Microsoft.VisualStudio.Shell.Interop;
-using IOleDataObject = Microsoft.VisualStudio.OLE.Interop.IDataObject;
-using OleConstants = Microsoft.VisualStudio.OLE.Interop.Constants;
-
-namespace Microsoft.VisualStudioTools.Project {
-    /// <summary>
-    /// Manages the CopyPaste and Drag and Drop scenarios for a Project.
-    /// </summary>
-    /// <remarks>This is a partial class.</remarks>
-    internal partial class ProjectNode : IVsUIHierWinClipboardHelperEvents {
-        private uint copyPasteCookie;
-        private DropDataType _dropType;
-        /// <summary>
-        /// Current state of whether we have initiated a cut/copy from within our hierarchy.
-        /// </summary>
-        private CopyCutState _copyCutState;
-        /// <summary>
-        /// True if we initiated a drag from within our project, false if the drag
-        /// was initiated from another project or there is currently no drag/drop operation
-        /// in progress.
-        /// </summary>
-        private bool _dragging;
-
-        enum CopyCutState {
-            /// <summary>
-            /// Nothing has been copied to the clipboard from our project
-            /// </summary>
-            None,
-            /// <summary>
-            /// Something was cut from our project
-            /// </summary>
-            Cut,
-            /// <summary>
-            /// Something was copied from our project
-            /// </summary>
-            Copied
-        }
-
-        #region override of IVsHierarchyDropDataTarget methods
-        /// <summary>
-        /// Called as soon as the mouse drags an item over a new hierarchy or hierarchy window
-        /// </summary>
-        /// <param name="pDataObject">reference to interface IDataObject of the item being dragged</param>
-        /// <param name="grfKeyState">Current state of the keyboard and the mouse modifier keys. See docs for a list of possible values</param>
-        /// <param name="itemid">Item identifier for the item currently being dragged</param>
-        /// <param name="pdwEffect">On entry, a pointer to the current DropEffect. On return, must contain the new valid DropEffect</param>
-        /// <returns>If the method succeeds, it returns S_OK. If it fails, it returns an error code.</returns>
-        public int DragEnter(IOleDataObject pDataObject, uint grfKeyState, uint itemid, ref uint pdwEffect) {
-            pdwEffect = (uint)DropEffect.None;
-
-            var item = NodeFromItemId(itemid);
-
-            if (item.GetDragTargetHandlerNode().CanAddFiles) {
-                _dropType = QueryDropDataType(pDataObject);
-                if (_dropType != DropDataType.None) {
-                    pdwEffect = (uint)QueryDropEffect(grfKeyState);
-                }
-            }
-
-            return VSConstants.S_OK;
-        }
-
-        /// <summary>
-        /// Called when one or more items are dragged out of the hierarchy or hierarchy window, or when the drag-and-drop operation is cancelled or completed.
-        /// </summary>
-        /// <returns>If the method succeeds, it returns S_OK. If it fails, it returns an error code.</returns>
-        public int DragLeave() {
-            _dropType = DropDataType.None;
-            return VSConstants.S_OK;
-        }
-
-        /// <summary>
-        /// Called when one or more items are dragged over the target hierarchy or hierarchy window. 
-        /// </summary>
-        /// <param name="grfKeyState">Current state of the keyboard keys and the mouse modifier buttons. See <seealso cref="IVsHierarchyDropDataTarget"/></param>
-        /// <param name="itemid">Item identifier of the drop data target over which the item is being dragged</param>
-        /// <param name="pdwEffect"> On entry, reference to the value of the pdwEffect parameter of the IVsHierarchy object, identifying all effects that the hierarchy supports. 
-        /// On return, the pdwEffect parameter must contain one of the effect flags that indicate the result of the drop operation. For a list of pwdEffects values, see <seealso cref="DragEnter"/></param>
-        /// <returns>If the method succeeds, it returns S_OK. If it fails, it returns an error code.</returns>
-        public int DragOver(uint grfKeyState, uint itemid, ref uint pdwEffect) {
-            pdwEffect = (uint)DropEffect.None;
-
-            // Dragging items to a project that is being debugged is not supported
-            // (see VSWhidbey 144785)            
-            DBGMODE dbgMode = VsShellUtilities.GetDebugMode(this.Site) & ~DBGMODE.DBGMODE_EncMask;
-            if (dbgMode == DBGMODE.DBGMODE_Run || dbgMode == DBGMODE.DBGMODE_Break) {
-                return VSConstants.S_OK;
-            }
-
-            if (this.isClosed) {
-                return VSConstants.E_UNEXPECTED;
-            }
-
-            // TODO: We should also analyze if the node being dragged over can accept the drop.
-
-            pdwEffect = (uint)QueryDropEffect(grfKeyState);
-
-            return VSConstants.S_OK;
-        }
-
-        /// <summary>
-        /// Called when one or more items are dropped into the target hierarchy or hierarchy window when the mouse button is released.
-        /// </summary>
-        /// <param name="pDataObject">Reference to the IDataObject interface on the item being dragged. This data object contains the data being transferred in the drag-and-drop operation. 
-        /// If the drop occurs, then this data object (item) is incorporated into the target hierarchy or hierarchy window.</param>
-        /// <param name="grfKeyState">Current state of the keyboard and the mouse modifier keys. See <seealso cref="IVsHierarchyDropDataTarget"/></param>
-        /// <param name="itemid">Item identifier of the drop data target over which the item is being dragged</param>
-        /// <param name="pdwEffect">Visual effects associated with the drag-and drop-operation, such as a cursor, bitmap, and so on. 
-        /// The value of dwEffects passed to the source object via the OnDropNotify method is the value of pdwEffects returned by the Drop method</param>
-        /// <returns>If the method succeeds, it returns S_OK. If it fails, it returns an error code. </returns>
-        public int Drop(IOleDataObject pDataObject, uint grfKeyState, uint itemid, ref uint pdwEffect) {
-            if (pDataObject == null) {
-                return VSConstants.E_INVALIDARG;
-            }
-
-            pdwEffect = (uint)DropEffect.None;
-
-            // Get the node that is being dragged over and ask it which node should handle this call
-            HierarchyNode targetNode = NodeFromItemId(itemid);
-            if (targetNode == null) {
-                // There is no target node. The drop can not be completed.
-                return VSConstants.S_FALSE;
-            }
-
-            int returnValue;
-            try {
-                DropDataType dropDataType = DropDataType.None;
-                pdwEffect = (uint)QueryDropEffect(grfKeyState);
-                dropDataType = ProcessSelectionDataObject(pDataObject, targetNode, true, (DropEffect)pdwEffect);
-                if (dropDataType == DropDataType.None) {
-                    pdwEffect = (uint)DropEffect.None;
-                }
-
-                // If it is a drop from windows and we get any kind of error we return S_FALSE and dropeffect none. This
-                // prevents bogus messages from the shell from being displayed
-                returnValue = (dropDataType != DropDataType.Shell) ? VSConstants.E_FAIL : VSConstants.S_OK;
-            } catch (System.IO.FileNotFoundException e) {
-                Trace.WriteLine("Exception : " + e.Message);
-
-                if (!Utilities.IsInAutomationFunction(this.Site)) {
-                    string message = e.Message;
-                    string title = string.Empty;
-                    OLEMSGICON icon = OLEMSGICON.OLEMSGICON_CRITICAL;
-                    OLEMSGBUTTON buttons = OLEMSGBUTTON.OLEMSGBUTTON_OK;
-                    OLEMSGDEFBUTTON defaultButton = OLEMSGDEFBUTTON.OLEMSGDEFBUTTON_FIRST;
-                    Utilities.ShowMessageBox(this.Site, title, message, icon, buttons, defaultButton);
-                }
-
-                returnValue = VSConstants.E_FAIL;
-            }
-
-            _dragging = false;
-
-            return returnValue;
-        }
-        #endregion
-
-        #region override of IVsHierarchyDropDataSource2 methods
-        /// <summary>
-        /// Returns information about one or more of the items being dragged
-        /// </summary>
-        /// <param name="pdwOKEffects">Pointer to a DWORD value describing the effects displayed while the item is being dragged, 
-        /// such as cursor icons that change during the drag-and-drop operation. 
-        /// For example, if the item is dragged over an invalid target point 
-        /// (such as the item's original location), the cursor icon changes to a circle with a line through it. 
-        /// Similarly, if the item is dragged over a valid target point, the cursor icon changes to a file or folder.</param>
-        /// <param name="ppDataObject">Pointer to the IDataObject interface on the item being dragged. 
-        /// This data object contains the data being transferred in the drag-and-drop operation. 
-        /// If the drop occurs, then this data object (item) is incorporated into the target hierarchy or hierarchy window.</param>
-        /// <param name="ppDropSource">Pointer to the IDropSource interface of the item being dragged.</param>
-        /// <returns>If the method succeeds, it returns S_OK. If it fails, it returns an error code.</returns>
-        public int GetDropInfo(out uint pdwOKEffects, out IOleDataObject ppDataObject, out IDropSource ppDropSource) {
-            //init out params
-            pdwOKEffects = (uint)DropEffect.None;
-            ppDataObject = null;
-            ppDropSource = null;
-
-            IOleDataObject dataObject = PackageSelectionDataObject(false);
-            if (dataObject == null) {
-                return VSConstants.E_NOTIMPL;
-            }
-
-            _dragging = true;
-            pdwOKEffects = (uint)(DropEffect.Move | DropEffect.Copy);
-
-            ppDataObject = dataObject;
-            return VSConstants.S_OK;
-        }
-
-        /// <summary>
-        /// Notifies clients that the dragged item was dropped. 
-        /// </summary>
-        /// <param name="fDropped">If true, then the dragged item was dropped on the target. If false, then the drop did not occur.</param>
-        /// <param name="dwEffects">Visual effects associated with the drag-and-drop operation, such as cursors, bitmaps, and so on. 
-        /// The value of dwEffects passed to the source object via OnDropNotify method is the value of pdwEffects returned by Drop method.</param>
-        /// <returns>If the method succeeds, it returns S_OK. If it fails, it returns an error code. </returns>
-        public int OnDropNotify(int fDropped, uint dwEffects) {
-            if (dwEffects == (uint)DropEffect.Move) {
-                foreach (var item in ItemsDraggedOrCutOrCopied) {
-                    item.Remove(true);
-                }
-            }
-            ItemsDraggedOrCutOrCopied.Clear();
-            _dragging = false;
-
-            return VSConstants.S_OK;
-        }
-
-        /// <summary>
-        /// Allows the drag source to prompt to save unsaved items being dropped. 
-        /// Notifies the source hierarchy that information dragged from it is about to be dropped on a target. 
-        /// This method is called immediately after the mouse button is released on a drop. 
-        /// </summary>
-        /// <param name="o">Reference to the IDataObject interface on the item being dragged. 
-        /// This data object contains the data being transferred in the drag-and-drop operation. 
-        /// If the drop occurs, then this data object (item) is incorporated into the hierarchy window of the new hierarchy.</param>
-        /// <param name="dwEffect">Current state of the keyboard and the mouse modifier keys.</param>
-        /// <param name="fCancelDrop">If true, then the drop is cancelled by the source hierarchy. If false, then the drop can continue.</param>
-        /// <returns>If the method succeeds, it returns S_OK. If it fails, it returns an error code. </returns>
-        public int OnBeforeDropNotify(IOleDataObject o, uint dwEffect, out int fCancelDrop) {
-            // If there is nothing to be dropped just return that drop should be cancelled.
-            if (this.ItemsDraggedOrCutOrCopied == null) {
-                fCancelDrop = 1;
-                return VSConstants.S_OK;
-            }
-
-            fCancelDrop = 0;
-            bool dirty = false;
-            foreach (HierarchyNode node in this.ItemsDraggedOrCutOrCopied) {
-                if (node.IsLinkFile) {
-                    continue;
-                }
-
-                DocumentManager manager = node.GetDocumentManager();
-                if (manager != null &&
-                    manager.IsDirty &&
-                    manager.IsOpenedByUs) {
-                    dirty = true;
-                    break;
-                }
-            }
-
-            // if there are no dirty docs we are ok to proceed
-            if (!dirty) {
-                return VSConstants.S_OK;
-            }
-
-            // Prompt to save if there are dirty docs
-            string message = SR.GetString(SR.SaveModifiedDocuments);
-            string title = string.Empty;
-            OLEMSGICON icon = OLEMSGICON.OLEMSGICON_WARNING;
-            OLEMSGBUTTON buttons = OLEMSGBUTTON.OLEMSGBUTTON_YESNOCANCEL;
-            OLEMSGDEFBUTTON defaultButton = OLEMSGDEFBUTTON.OLEMSGDEFBUTTON_FIRST;
-            int result = Utilities.ShowMessageBox(Site, title, message, icon, buttons, defaultButton);
-            switch (result) {
-                case NativeMethods.IDYES:
-                    break;
-
-                case NativeMethods.IDNO:
-                    return VSConstants.S_OK;
-
-                case NativeMethods.IDCANCEL:
-                    goto default;
-
-                default:
-                    fCancelDrop = 1;
-                    ItemsDraggedOrCutOrCopied.Clear();
-                    return VSConstants.S_OK;
-            }
-
-            // Save all dirty documents
-            foreach (HierarchyNode node in this.ItemsDraggedOrCutOrCopied) {
-                DocumentManager manager = node.GetDocumentManager();
-                if (manager != null) {
-                    manager.Save(true);
-                }
-            }
-
-            return VSConstants.S_OK;
-        }
-
-        #endregion
-
-        #region IVsUIHierWinClipboardHelperEvents Members
-        /// <summary>
-        /// Called after your cut/copied items has been pasted
-        /// </summary>
-        ///<param name="wasCut">If true, then the IDataObject has been successfully pasted into a target hierarchy. 
-        /// If false, then the cut or copy operation was cancelled.</param>
-        /// <param name="dropEffect">Visual effects associated with the drag and drop operation, such as cursors, bitmaps, and so on. 
-        /// These should be the same visual effects used in OnDropNotify</param>
-        /// <returns>If the method succeeds, it returns S_OK. If it fails, it returns an error code. </returns>
-        public virtual int OnPaste(int wasCut, uint dropEffect) {
-            if (dropEffect == (uint)DropEffect.None) {
-                return OnClear(wasCut);
-            }
-
-            // Check both values here.  If the paste is coming from another project system then
-            // they should always pass Move, and we'll know whether or not it's a cut from wasCut.
-            // If they copied it from the project system wasCut will be false, and DropEffect
-            // will still be Move, resulting in a copy.
-            if (wasCut != 0 && dropEffect == (uint)DropEffect.Move) {
-                // If we just did a cut, then we need to free the data object. Otherwise, we leave it
-                // alone so that you can continue to paste the data in new locations.
-                CleanAndFlushClipboard();
-                foreach (HierarchyNode node in ItemsDraggedOrCutOrCopied) {
-                    node.Remove(true);
-                }
-                ItemsDraggedOrCutOrCopied.Clear();
-                ClearCopyCutState();
-            }
-
-            return VSConstants.S_OK;
-        }
-
-        /// <summary>
-        /// Called when your cut/copied operation is canceled
-        /// </summary>
-        /// <param name="wasCut">This flag informs the source that the Cut method was called (true), 
-        /// rather than Copy (false), so the source knows whether to "un-cut-highlight" the items that were cut.</param>
-        /// <returns>If the method succeeds, it returns S_OK. If it fails, it returns an error code. </returns>
-        public virtual int OnClear(int wasCut) {
-            if (wasCut != 0) {
-                AssertHasParentHierarchy();
-                IVsUIHierarchyWindow w = UIHierarchyUtilities.GetUIHierarchyWindow(this.site, HierarchyNode.SolutionExplorer);
-                if (w != null) {
-                    foreach (HierarchyNode node in ItemsDraggedOrCutOrCopied) {
-                        node.ExpandItem(EXPANDFLAGS.EXPF_UnCutHighlightItem);
-                    }
-                }
-            }
-
-            ItemsDraggedOrCutOrCopied.Clear();
-
-            ClearCopyCutState();
-            return VSConstants.S_OK;
-        }
-        #endregion
-
-        #region virtual methods
-
-        /// <summary>
-        /// Returns a dataobject from selected nodes
-        /// </summary>
-        /// <param name="cutHighlightItems">boolean that defines if the selected items must be cut</param>
-        /// <returns>data object for selected items</returns>
-        private DataObject PackageSelectionDataObject(bool cutHighlightItems) {
-            StringBuilder sb = new StringBuilder();
-
-            DataObject dataObject = null;
-
-            IList<HierarchyNode> selectedNodes = this.GetSelectedNodes();
-            if (selectedNodes != null) {
-                this.InstantiateItemsDraggedOrCutOrCopiedList();
-
-                // If there is a selection package the data
-                foreach (HierarchyNode node in selectedNodes) {
-                    string selectionContent = node.PrepareSelectedNodesForClipBoard();
-                    if (selectionContent != null) {
-                        sb.Append(selectionContent);
-                    }
-                }
-            }
-
-            // Add the project items first.
-            IntPtr ptrToItems = this.PackageSelectionData(sb, false);
-            if (ptrToItems == IntPtr.Zero) {
-                return null;
-            }
-
-            FORMATETC fmt = DragDropHelper.CreateFormatEtc(DragDropHelper.CF_VSSTGPROJECTITEMS);
-            dataObject = new DataObject();
-            dataObject.SetData(fmt, ptrToItems);
-
-            // Now add the project path that sourced data. We just write the project file path.
-            IntPtr ptrToProjectPath = this.PackageSelectionData(new StringBuilder(this.GetMkDocument()), true);
-
-            if (ptrToProjectPath != IntPtr.Zero) {
-                dataObject.SetData(DragDropHelper.CreateFormatEtc(DragDropHelper.CF_VSPROJECTCLIPDESCRIPTOR), ptrToProjectPath);
-            }
-
-            if (cutHighlightItems) {
-                bool first = true;
-                foreach (HierarchyNode node in this.ItemsDraggedOrCutOrCopied) {
-                    node.ExpandItem(first ? EXPANDFLAGS.EXPF_CutHighlightItem : EXPANDFLAGS.EXPF_AddCutHighlightItem);
-                    first = false;
-                }
-            }
-            return dataObject;
-        }
-
-        class ProjectReferenceFileAdder {
-            /// <summary>
-            /// This hierarchy which is having items added/moved
-            /// </summary>
-            private readonly ProjectNode Project;
-            /// <summary>
-            /// The node which we're adding/moving the items to
-            /// </summary>
-            private readonly HierarchyNode TargetNode;
-            /// <summary>
-            /// The references we're adding, using the format {Guid}|project|folderPath
-            /// </summary>
-            private readonly string[] ProjectReferences;
-            /// <summary>
-            /// True if this is the result of a mouse drop, false if this is the result of a paste
-            /// </summary>
-            private readonly bool MouseDropping;
-            /// <summary>
-            /// Move or Copy
-            /// </summary>
-            private readonly DropEffect DropEffect;
-            private bool? OverwriteAllItems;
-
-            public ProjectReferenceFileAdder(ProjectNode project, HierarchyNode targetNode, string[] projectReferences, bool mouseDropping, DropEffect dropEffect) {
-                Utilities.ArgumentNotNull("targetNode", targetNode);
-                Utilities.ArgumentNotNull("project", project);
-                Utilities.ArgumentNotNull("projectReferences", projectReferences);
-
-                TargetNode = targetNode;
-                Project = project;
-                ProjectReferences = projectReferences;
-                MouseDropping = mouseDropping;
-                DropEffect = dropEffect;
-            }
-
-            internal bool AddFiles() {
-                // Collect all of the additions.
-                List<Addition> additions = new List<Addition>();
-                List<string> folders = new List<string>();
-                // process folders first
-                foreach (string projectReference in ProjectReferences) {
-                    if (projectReference == null) {
-                        // bad projectref, bail out
-                        return false;
-                    }
-                    if (CommonUtils.HasEndSeparator(projectReference)) {
-
-                        var addition = CanAddFolderFromProjectReference(projectReference);
-                        if (addition == null) {
-                            return false;
-                        }
-                        additions.Add(addition);
-                        FolderAddition folderAddition = addition as FolderAddition;
-                        if (folderAddition != null) {
-                            folders.Add(folderAddition.SourceFolder);
-                        }
-                    }
-                }
-                foreach (string projectReference in ProjectReferences) {
-                    if (projectReference == null) {
-                        // bad projectref, bail out
-                        return false;
-                    }
-                    if (!CommonUtils.HasEndSeparator(projectReference)) {
-                        var addition = CanAddFileFromProjectReference(projectReference, TargetNode.GetDragTargetHandlerNode().FullPathToChildren);
-                        if (addition == null) {
-                            return false;
-                        }
-                        FileAddition fileAddition = addition as FileAddition;
-                        bool add = true;
-                        if (fileAddition != null) {
-                            foreach (var folder in folders) {
-                                if (fileAddition.SourceMoniker.StartsWith(folder, StringComparison.OrdinalIgnoreCase)) {
-                                    // this will be moved/copied by the folder, it doesn't need another move/copy
-                                    add = false;
-                                    break;
-                                }
-                            }
-                        }
-                        if (add) {
-                            additions.Add(addition);
-                        }
-                    }
-                }
-
-                bool result = true;
-                bool? overwrite = null;
-                foreach (var addition in additions) {
-                    try {
-                        addition.DoAddition(ref overwrite);
-                    } catch (CancelPasteException) {
-                        return false;
-                    }
-                    if (addition is SkipOverwriteAddition) {
-                        result = false;
-                    }
-                }
-
-                return result;
-            }
-
-            [Serializable]
-            sealed class CancelPasteException : Exception {
-            }
-
-            /// <summary>
-            /// Tests to see if we can add the folder to the project.  Returns true if it's ok, false if it's not.
-            /// </summary>
-            /// <param name="folderToAdd">Project reference (from data object) using the format: {Guid}|project|folderPath</param>
-            /// <param name="targetNode">Node to add the new folder to</param>
-            private Addition CanAddFolderFromProjectReference(string folderToAdd) {
-                Utilities.ArgumentNotNullOrEmpty(folderToAdd, "folderToAdd");
-
-                var targetFolderNode = TargetNode.GetDragTargetHandlerNode();
-
-                string folder;
-                IVsHierarchy sourceHierarchy;
-                GetPathAndHierarchy(folderToAdd, out folder, out sourceHierarchy);
-
-                // Ensure we don't end up in an endless recursion
-                if (Utilities.IsSameComObject(Project, sourceHierarchy)) {
-                    if (String.Equals(folder, targetFolderNode.FullPathToChildren, StringComparison.OrdinalIgnoreCase)) {
-                        if (DropEffect == DropEffect.Move &&
-                            IsBadMove(targetFolderNode.FullPathToChildren, folder, false)) {
-                            return null;
-                        }
-                    }
-
-                    if (targetFolderNode.FullPathToChildren.StartsWith(folder, StringComparison.OrdinalIgnoreCase) &&
-                        !String.Equals(targetFolderNode.FullPathToChildren, folder, StringComparison.OrdinalIgnoreCase)) {
-                        // dragging a folder into a child, that's not allowed
-                        Utilities.ShowMessageBox(
-                            Project.Site,
-                            SR.GetString(SR.CannotMoveIntoSubfolder, CommonUtils.GetFileOrDirectoryName(folder)),
-                            null,
-                            OLEMSGICON.OLEMSGICON_CRITICAL,
-                            OLEMSGBUTTON.OLEMSGBUTTON_OK,
-                            OLEMSGDEFBUTTON.OLEMSGDEFBUTTON_FIRST);
-                        return null;
-                    }
-                }
-
-                var targetPath = Path.Combine(targetFolderNode.FullPathToChildren, CommonUtils.GetFileOrDirectoryName(folder));
-                if (File.Exists(targetPath)) {
-                    Utilities.ShowMessageBox(
-                       Project.Site,
-                       SR.GetString(SR.CannotAddFileExists, CommonUtils.GetFileOrDirectoryName(folder)),
-                       null,
-                       OLEMSGICON.OLEMSGICON_CRITICAL,
-                       OLEMSGBUTTON.OLEMSGBUTTON_OK,
-                       OLEMSGDEFBUTTON.OLEMSGDEFBUTTON_FIRST);
-                    return null;
-                }
-
-                if (Directory.Exists(targetPath)) {
-                    if (DropEffect == DropEffect.Move) {
-                        if (targetPath == folderToAdd) {
-                            CannotMoveSameLocation(folderToAdd);
-                        } else {
-                            Utilities.ShowMessageBox(
-                               Project.Site,
-                               SR.GetString(SR.CannotMoveFolderExists, CommonUtils.GetFileOrDirectoryName(folder)),
-                               null,
-                               OLEMSGICON.OLEMSGICON_CRITICAL,
-                               OLEMSGBUTTON.OLEMSGBUTTON_OK,
-                               OLEMSGDEFBUTTON.OLEMSGDEFBUTTON_FIRST);
-                        }
-                        return null;
-                    }
-
-                    var dialog = new OverwriteFileDialog(
-                        SR.GetString(SR.OverwriteFilesInExistingFolder, CommonUtils.GetFileOrDirectoryName(folder)),
-                        false
-                    );
-                    dialog.Owner = Application.Current.MainWindow;
-                    var res = dialog.ShowDialog();
-                    if (res == null) {
-                        // cancel, abort the whole copy
-                        return null;
-                    } else if (!dialog.ShouldOverwrite) {
-                        // no, don't copy the folder
-                        return SkipOverwriteAddition.Instance;
-                    }
-                    // otherwise yes, and we'll prompt about the files.
-                }
-
-                string targetFileName = CommonUtils.GetFileOrDirectoryName(folder);
-                if (Utilities.IsSameComObject(Project, sourceHierarchy) &&
-                    String.Equals(targetFolderNode.FullPathToChildren, folder, StringComparison.OrdinalIgnoreCase)) {
-                    // copying a folder onto its self, make a copy
-                    targetFileName = GetCopyName(targetFolderNode.FullPathToChildren);
-                }
-
-                List<Addition> additions = new List<Addition>();
-                uint folderId;
-                if (ErrorHandler.Failed(sourceHierarchy.ParseCanonicalName(folder, out folderId))) {
-                    // the folder may have been deleted between the copy & paste
-                    ReportMissingItem(folder);
-                    return null;
-                }
-
-                if (Path.Combine(targetFolderNode.FullPathToChildren, targetFileName).Length >= NativeMethods.MAX_FOLDER_PATH) {
-                    Utilities.ShowMessageBox(
-                        Project.Site,
-                        SR.GetString(SR.FolderPathTooLongShortMessage),
-                        null,
-                        OLEMSGICON.OLEMSGICON_CRITICAL,
-                        OLEMSGBUTTON.OLEMSGBUTTON_OK,
-                        OLEMSGDEFBUTTON.OLEMSGDEFBUTTON_FIRST);
-                    return null;
-                }
-
-                if (!WalkSourceProjectAndAdd(sourceHierarchy, folderId, targetFolderNode.FullPathToChildren, false, additions, targetFileName)) {
-                    return null;
-                }
-
-                if (additions.Count == 1) {
-                    return (FolderAddition)additions[0];
-                }
-
-                Debug.Assert(additions.Count == 0);
-                return null;
-            }
-
-            private void ReportMissingItem(string folder) {
-                Utilities.ShowMessageBox(
-                    Project.Site,
-                    SR.GetString(SR.SourceUrlNotFound, CommonUtils.GetFileOrDirectoryName(folder)),
-                    null,
-                    OLEMSGICON.OLEMSGICON_CRITICAL,
-                    OLEMSGBUTTON.OLEMSGBUTTON_OK,
-                    OLEMSGDEFBUTTON.OLEMSGDEFBUTTON_FIRST);
-            }
-
-            /// <summary>
-            /// Recursive method that walk a hierarchy and add items it find to our project.
-            /// Note that this is meant as an helper to the Copy&Paste/Drag&Drop functionality.
-            /// </summary>
-            /// <param name="sourceHierarchy">Hierarchy to walk</param>
-            /// <param name="itemId">Item ID where to start walking the hierarchy</param>
-            /// <param name="targetNode">Node to start adding to</param>
-            /// <param name="addSibblings">Typically false on first call and true after that</param>
-            private bool WalkSourceProjectAndAdd(IVsHierarchy sourceHierarchy, uint itemId, string targetPath, bool addSiblings, List<Addition> additions, string name = null) {
-                Utilities.ArgumentNotNull("sourceHierarchy", sourceHierarchy);
-
-                if (itemId != VSConstants.VSITEMID_NIL) {
-                    // Before we start the walk, add the current node
-                    object variant = null;
-
-                    // Calculate the corresponding path in our project
-                    string source;
-                    ErrorHandler.ThrowOnFailure(((IVsProject)sourceHierarchy).GetMkDocument(itemId, out source));
-                    if (name == null) {
-                        name = CommonUtils.GetFileOrDirectoryName(source);
-                    }
-
-                    Guid guidType;
-                    ErrorHandler.ThrowOnFailure(sourceHierarchy.GetGuidProperty(itemId, (int)__VSHPROPID.VSHPROPID_TypeGuid, out guidType));
-
-                    IVsSolution solution = Project.GetService(typeof(IVsSolution)) as IVsSolution;
-                    if (solution != null) {
-                        if (guidType == VSConstants.GUID_ItemType_PhysicalFile) {
-                            string projRef;
-                            ErrorHandler.ThrowOnFailure(solution.GetProjrefOfItem(sourceHierarchy, itemId, out projRef));
-                            var addition = CanAddFileFromProjectReference(projRef, targetPath);
-                            if (addition == null) {
-                                // cancelled
-                                return false;
-                            }
-                            additions.Add(addition);
-                        }
-                    }
-
-                    // Start with child nodes (depth first)
-                    if (guidType == VSConstants.GUID_ItemType_PhysicalFolder) {
-                        variant = null;
-                        ErrorHandler.ThrowOnFailure(sourceHierarchy.GetProperty(itemId, (int)__VSHPROPID.VSHPROPID_FirstVisibleChild, out variant));
-                        uint currentItemID = (uint)(int)variant;
-
-                        List<Addition> nestedAdditions = new List<Addition>();
-
-                        string newPath = Path.Combine(targetPath, name);
-
-                        if (!WalkSourceProjectAndAdd(sourceHierarchy, currentItemID, newPath, true, nestedAdditions)) {
-                            // cancelled
-                            return false;
-                        }
-
-                        if (!Project.Tracker.CanRenameItem(
-                            source,
-                            newPath,
-                            VSRENAMEFILEFLAGS.VSRENAMEFILEFLAGS_Directory)) {
-                            return false;
-                        }
-
-                        additions.Add(new FolderAddition(Project, Path.Combine(targetPath, name), source, DropEffect, nestedAdditions.ToArray()));
-                    }
-
-                    if (addSiblings) {
-                        // Then look at siblings
-                        uint currentItemID = itemId;
-                        while (currentItemID != VSConstants.VSITEMID_NIL) {
-                            variant = null;
-                            // http://mpfproj10.codeplex.com/workitem/11618 - pass currentItemID instead of itemId
-                            ErrorHandler.ThrowOnFailure(sourceHierarchy.GetProperty(currentItemID, (int)__VSHPROPID.VSHPROPID_NextVisibleSibling, out variant));
-                            currentItemID = (uint)(int)variant;
-                            if (!WalkSourceProjectAndAdd(sourceHierarchy, currentItemID, targetPath, false, additions)) {
-                                // cancelled
-                                return false;
-                            }
-                        }
-                    }
-                }
-                return true;
-            }
-
-            private static string GetCopyName(string existingFullPath) {
-                string newDir, name, extension;
-                if (CommonUtils.HasEndSeparator(existingFullPath)) {
-                    name = CommonUtils.GetFileOrDirectoryName(existingFullPath);
-                    extension = "";
-                } else {
-                    extension = Path.GetExtension(existingFullPath);
-                    name = Path.GetFileNameWithoutExtension(existingFullPath);
-                }
-
-                string folder = CommonUtils.GetParent(existingFullPath);
-                int copyCount = 1;
-                do {
-                    string newName = name + " - Copy";
-                    if (copyCount != 1) {
-                        newName += " (" + copyCount + ")";
-                    }
-                    newName += extension;
-                    copyCount++;
-                    newDir = Path.Combine(folder, newName);
-                } while (File.Exists(newDir) || Directory.Exists(newDir));
-                return newDir;
-            }
-
-            /// <summary>
-            /// This is used to recursively add a folder from an other project.
-            /// Note that while we copy the folder content completely, we only
-            /// add to the project items which are part of the source project.
-            /// </summary>
-            class FolderAddition : Addition {
-                private readonly ProjectNode Project;
-                private readonly string NewFolderPath;
-                public readonly string SourceFolder;
-                private readonly Addition[] Additions;
-                private readonly DropEffect DropEffect;
-
-                public FolderAddition(ProjectNode project, string newFolderPath, string sourceFolder, DropEffect dropEffect, Addition[] additions) {
-                    Project = project;
-                    NewFolderPath = newFolderPath;
-                    SourceFolder = sourceFolder;
-                    Additions = additions;
-                    DropEffect = dropEffect;
-                }
-
-                public override void DoAddition(ref bool? overwrite) {
-                    bool wasExpanded = false;
-                    HierarchyNode newNode;
-                    var sourceFolder = Project.FindNodeByFullPath(SourceFolder) as FolderNode;
-                    if (sourceFolder == null || DropEffect != DropEffect.Move) {
-                        newNode = Project.CreateFolderNodes(NewFolderPath);
-                    } else {
-                        // Rename the folder & reparent our existing FolderNode w/ potentially w/ a new ID,
-                        // but don't update the children as we'll handle that w/ our file additions...
-                        wasExpanded = sourceFolder.GetIsExpanded();
-                        Directory.CreateDirectory(NewFolderPath);
-                        sourceFolder.ReparentFolder(NewFolderPath);
-
-                        sourceFolder.ExpandItem(wasExpanded ? EXPANDFLAGS.EXPF_ExpandFolder : EXPANDFLAGS.EXPF_CollapseFolder);
-                        newNode = sourceFolder;
-                    }
-
-                    foreach (var addition in Additions) {
-                        addition.DoAddition(ref overwrite);
-                    }
-
-                    if (sourceFolder != null) {
-                        if (sourceFolder.IsNonMemberItem) {
-                            // copying or moving an existing excluded folder, new folder
-                            // is excluded too.
-                            ErrorHandler.ThrowOnFailure(newNode.ExcludeFromProject());
-                        } else if (sourceFolder.Parent.IsNonMemberItem) {
-                            // We've moved an included folder to a show all files folder,
-                            //     add the parent to the project   
-                            ErrorHandler.ThrowOnFailure(sourceFolder.Parent.IncludeInProject(false));
-                        }
-
-                        if (DropEffect == DropEffect.Move) {
-                            Directory.Delete(SourceFolder);
-
-                            // we just handled the delete, the updated folder has the new filename,
-                            // and we don't want to delete where we just moved stuff...
-                            Project.ItemsDraggedOrCutOrCopied.Remove(sourceFolder);
-                        }
-                    }
-
-                    // Send OnItemRenamed for the folder now, after all of the children have been renamed
-                    Project.Tracker.OnItemRenamed(SourceFolder, NewFolderPath, VSRENAMEFILEFLAGS.VSRENAMEFILEFLAGS_Directory);
-
-                    if (sourceFolder != null && Project.ParentHierarchy != null) {
-                        sourceFolder.ExpandItem(wasExpanded ? EXPANDFLAGS.EXPF_ExpandFolder : EXPANDFLAGS.EXPF_CollapseFolder);
-                    }
-                }
-            }
-
-            /// <summary>
-            /// Given the reference used for drag and drop returns the path to the item and it's
-            /// containing hierarchy.
-            /// </summary>
-            /// <param name="projectReference"></param>
-            /// <param name="path"></param>
-            /// <param name="sourceHierarchy"></param>
-            private void GetPathAndHierarchy(string projectReference, out string path, out IVsHierarchy sourceHierarchy) {
-                Guid projectInstanceGuid;
-
-                GetPathAndProjectId(projectReference, out projectInstanceGuid, out path);
-                // normalize the casing in case the project system gave us casing different from the file system
-                if (CommonUtils.HasEndSeparator(path)) {
-                    try {
-                        var trimmedPath = CommonUtils.TrimEndSeparator(path);
-                        foreach (var dir in Directory.GetDirectories(Path.GetDirectoryName(trimmedPath), Path.GetFileName(trimmedPath))) {
-                            if (String.Equals(dir, trimmedPath, StringComparison.OrdinalIgnoreCase)) {
-                                path = dir + Path.DirectorySeparatorChar;
-                                break;
-                            }
-                        }
-                    } catch {
-                    }
-                } else {
-                    try {
-                        foreach (var file in Directory.GetFiles(Path.GetDirectoryName(path))) {
-                            if (String.Equals(file, path, StringComparison.OrdinalIgnoreCase)) {
-                                path = file;
-                                break;
-                            }
-                        }
-                    } catch {
-                    }
-                }
-
-                // Retrieve the project from which the items are being copied
-
-                IVsSolution solution = (IVsSolution)Project.GetService(typeof(SVsSolution));
-                ErrorHandler.ThrowOnFailure(solution.GetProjectOfGuid(ref projectInstanceGuid, out sourceHierarchy));
-            }
-
-            private static void GetPathAndProjectId(string projectReference, out Guid projectInstanceGuid, out string folder) {
-                // Split the reference in its 3 parts
-                int index1 = Guid.Empty.ToString("B").Length;
-                if (index1 + 1 >= projectReference.Length)
-                    throw new ArgumentOutOfRangeException("folderToAdd");
-
-                // Get the Guid
-                string guidString = projectReference.Substring(1, index1 - 2);
-                projectInstanceGuid = new Guid(guidString);
-
-                // Get the project path
-                int index2 = projectReference.IndexOf('|', index1 + 1);
-                if (index2 < 0 || index2 + 1 >= projectReference.Length)
-                    throw new ArgumentOutOfRangeException("folderToAdd");
-
-                // Finally get the source path
-                folder = projectReference.Substring(index2 + 1);
-            }
-
-            /// <summary>
-            /// Adds an item from a project refererence to target node.
-            /// </summary>
-            /// <param name="projectRef"></param>
-            /// <param name="targetNode"></param>
-            private Addition CanAddFileFromProjectReference(string projectRef, string targetFolder, bool fromFolder = false) {
-                Utilities.ArgumentNotNullOrEmpty("projectRef", projectRef);
-
-                IVsSolution solution = Project.GetService(typeof(IVsSolution)) as IVsSolution;
-                Utilities.CheckNotNull(solution);
-
-                uint itemidLoc;
-                IVsHierarchy hierarchy;
-                string str;
-                VSUPDATEPROJREFREASON[] reason = new VSUPDATEPROJREFREASON[1];
-                if (ErrorHandler.Failed(solution.GetItemOfProjref(projectRef, out hierarchy, out itemidLoc, out str, reason))) {
-                    // the file may have been deleted between the copy & paste
-                    string path;
-                    Guid projectGuid;
-                    GetPathAndProjectId(projectRef, out projectGuid, out path);
-                    ReportMissingItem(path);
-                    return null;
-                }
-
-                Utilities.CheckNotNull(hierarchy);
-
-                // This will throw invalid cast exception if the hierrachy is not a project.
-                IVsProject project = (IVsProject)hierarchy;
-                object isLinkValue;
-                bool isLink = false;
-                if (ErrorHandler.Succeeded(((IVsHierarchy)project).GetProperty(itemidLoc, (int)__VSHPROPID2.VSHPROPID_IsLinkFile, out isLinkValue))) {
-                    if (isLinkValue is bool) {
-                        isLink = (bool)isLinkValue;
-                    }
-                }
-
-                string moniker;
-                ErrorHandler.ThrowOnFailure(project.GetMkDocument(itemidLoc, out moniker));
-
-                if (DropEffect == DropEffect.Move && IsBadMove(targetFolder, moniker, true)) {
-                    return null;
-                }
-
-                if (!File.Exists(moniker)) {
-                    Utilities.ShowMessageBox(
-                            Project.Site,
-                            String.Format("The item '{0}' does not exist in the project directory. It may have been moved, renamed or deleted.", Path.GetFileName(moniker)),
-                            null,
-                            OLEMSGICON.OLEMSGICON_CRITICAL,
-                            OLEMSGBUTTON.OLEMSGBUTTON_OK,
-                            OLEMSGDEFBUTTON.OLEMSGDEFBUTTON_FIRST);
-                    return null;
-                }
-
-                // Check that the source and destination paths aren't the same since we can't move an item to itself.
-                // If they are in fact the same location, throw an error that copy/move will not work correctly.
-                if (DropEffect == DropEffect.Move && !CommonUtils.IsSamePath(Path.GetDirectoryName(moniker), Path.GetDirectoryName(targetFolder))) {
-                    try {
-                        string sourceLinkTarget = NativeMethods.GetAbsolutePathToDirectory(Path.GetDirectoryName(moniker));
-                        string destinationLinkTarget = null;
-
-                        // if the directory doesn't exist, just skip this.  We will create it later.
-                        if (Directory.Exists(targetFolder)) {
-                            try {
-                                destinationLinkTarget = NativeMethods.GetAbsolutePathToDirectory(targetFolder);
-                            } catch (FileNotFoundException) {
-                                // This can occur if the user had a symlink'd directory and deleted the backing directory.
-                                Utilities.ShowMessageBox(
-                                            Project.Site,
-                                            String.Format(
-                                                "Unable to find the destination folder."),
-                                            null,
-                                            OLEMSGICON.OLEMSGICON_CRITICAL,
-                                            OLEMSGBUTTON.OLEMSGBUTTON_OK,
-                                            OLEMSGDEFBUTTON.OLEMSGDEFBUTTON_FIRST);
-                                return null;
-                            }
-                        }
-
-                        // If the paths are the same, we can't really move the file...
-                        if (destinationLinkTarget != null && CommonUtils.IsSamePath(sourceLinkTarget, destinationLinkTarget)) {
-                            CannotMoveSameLocation(moniker);
-                            return null;
-                        }
-                    } catch (Exception e) {
-                        if (e.IsCriticalException()) {
-                            throw;
-                        }
-                        TaskDialog.ForException(Project.Site, e, String.Empty, Project.IssueTrackerUrl).ShowModal();
-                        return null;
-                    }
-                }
-
-                // Begin the move operation now that we are past pre-checks.
-                var existingChild = Project.FindNodeByFullPath(moniker);
-                if (isLink) {
-                    // links we just want to update the link node for...
-                    if (existingChild != null) {
-                        if (ComUtilities.IsSameComObject(Project, project)) {
-                            if (DropEffect != DropEffect.Move) {
-                                Utilities.ShowMessageBox(
-                                        Project.Site,
-                                        String.Format("Cannot copy linked files within the same project. You cannot have more than one link to the same file in a project."),
-                                        null,
-                                        OLEMSGICON.OLEMSGICON_CRITICAL,
-                                        OLEMSGBUTTON.OLEMSGBUTTON_OK,
-                                        OLEMSGDEFBUTTON.OLEMSGDEFBUTTON_FIRST);
-                                return null;
-                            }
-                        } else {
-                            Utilities.ShowMessageBox(
-                                    Project.Site,
-                                    String.Format("There is already a link to '{0}'. You cannot have more than one link to the same file in a project.", moniker),
-                                    null,
-                                    OLEMSGICON.OLEMSGICON_CRITICAL,
-                                    OLEMSGBUTTON.OLEMSGBUTTON_OK,
-                                    OLEMSGDEFBUTTON.OLEMSGDEFBUTTON_FIRST);
-                            return null;
-                        }
-                    }
-
-                    return new ReparentLinkedFileAddition(Project, targetFolder, moniker);
-                }
-
-                string newPath = Path.Combine(targetFolder, Path.GetFileName(moniker));
-                if (File.Exists(newPath) &&  
-                    CommonUtils.IsSamePath(
-                        NativeMethods.GetAbsolutePathToDirectory(newPath), 
-                        NativeMethods.GetAbsolutePathToDirectory(moniker))) {
-                    newPath = GetCopyName(newPath);
-                }
-
-                bool ok = false;
-                if (DropEffect == DropEffect.Move && Utilities.IsSameComObject(project, Project)) {
-                    if (existingChild != null && existingChild.ItemNode != null && existingChild.ItemNode.IsExcluded) {
-                        // https://nodejstools.codeplex.com/workitem/271
-                        // The item is excluded, so we don't need to ask if we can rename it.
-                        ok = true;
-                    } else {
-                        ok = Project.Tracker.CanRenameItem(moniker, newPath, VSRENAMEFILEFLAGS.VSRENAMEFILEFLAGS_NoFlags);
-                    }
-                } else {
-                    ok = Project.Tracker.CanAddItems(
-                        new[] { newPath },
-                        new VSQUERYADDFILEFLAGS[] { VSQUERYADDFILEFLAGS.VSQUERYADDFILEFLAGS_NoFlags });
-                }
-
-                if (ok) {
-                    if (File.Exists(newPath)) {
-                        if (DropEffect == DropEffect.Move &&
-                            Utilities.IsSameComObject(project, Project) &&
-                            Project.FindNodeByFullPath(newPath) != null) {
-                            // if we're overwriting an item, we're moving it, make sure that's ok.
-                            // OverwriteFileAddition will handle the remove from the hierarchy
-                            if (!Project.Tracker.CanRemoveItems(new[] { newPath }, new[] { VSQUERYREMOVEFILEFLAGS.VSQUERYREMOVEFILEFLAGS_NoFlags })) {
-                                return null;
-                            }
-                        }
-                        bool? overwrite = OverwriteAllItems;
-
-                        if (overwrite == null) {
-                            OverwriteFileDialog dialog;
-                            if (!PromptOverwriteFile(moniker, out dialog)) {
-                                return null;
-                            }
-
-                            overwrite = dialog.ShouldOverwrite;
-
-                            if (dialog.AllItems) {
-                                OverwriteAllItems = overwrite;
-                            }
-                        }
-
-                        if (overwrite.Value) {
-                            return new OverwriteFileAddition(Project, targetFolder, DropEffect, moniker, Path.GetFileName(newPath), project);
-                        } else {
-                            return SkipOverwriteAddition.Instance;
-                        }
-                    } else if (Directory.Exists(newPath)) {
-                        Utilities.ShowMessageBox(
-                            Project.Site,
-                            SR.GetString(SR.DirectoryExists, CommonUtils.GetFileOrDirectoryName(newPath)),
-                            null,
-                            OLEMSGICON.OLEMSGICON_CRITICAL,
-                            OLEMSGBUTTON.OLEMSGBUTTON_OK,
-                            OLEMSGDEFBUTTON.OLEMSGDEFBUTTON_FIRST);
-                        return null;
-                    }
-
-                    if (newPath.Length >= NativeMethods.MAX_PATH) {
-                        Utilities.ShowMessageBox(
-                            Project.Site,
-                            SR.GetString(SR.PathTooLongShortMessage),
-                            null,
-                            OLEMSGICON.OLEMSGICON_CRITICAL,
-                            OLEMSGBUTTON.OLEMSGBUTTON_OK,
-                            OLEMSGDEFBUTTON.OLEMSGDEFBUTTON_FIRST);
-                        return null;
-                    }
-                    return new FileAddition(Project, targetFolder, DropEffect, moniker, Path.GetFileName(newPath), project);
-                }
-                return null;
-            }
-
-            /// <summary>
-            /// Prompts if the file should be overwriten.  Returns false if the user cancels, true if the user answered yes/no
-            /// </summary>
-            /// <param name="filename"></param>
-            /// <param name="dialog"></param>
-            /// <returns></returns>
-            private static bool PromptOverwriteFile(string filename, out OverwriteFileDialog dialog) {
-                dialog = new OverwriteFileDialog(SR.GetString(SR.FileAlreadyExists, Path.GetFileName(filename)), true);
-                dialog.Owner = Application.Current.MainWindow;
-                bool? dialogResult = dialog.ShowDialog();
-
-                if (dialogResult != null && !dialogResult.Value) {
-                    // user cancelled
-                    return false;
-                }
-                return true;
-            }
-
-            private bool IsBadMove(string targetFolder, string moniker, bool file) {
-                if (TargetNode.GetMkDocument() == moniker) {
-                    // we are moving the file onto it's self.  If it's a single file via mouse
-                    // we'll ignore it.  If it's multiple files, or a cut and paste, then we'll
-                    // report the error.
-                    if (ProjectReferences.Length > 1 || !MouseDropping) {
-                        CannotMoveSameLocation(moniker);
-                    }
-                    return true;
-                }
-
-                if ((file || !MouseDropping) &&
-                    Directory.Exists(targetFolder) &&
-                    CommonUtils.IsSameDirectory(Path.GetDirectoryName(moniker), targetFolder)) {
-                    // we're moving a file into it's own folder, report an error.
-                    CannotMoveSameLocation(moniker);
-                    return true;
-                }
-                return false;
-            }
-
-            private void CannotMoveSameLocation(string moniker) {
-                Utilities.ShowMessageBox(
-                    Project.Site,
-                    SR.GetString(SR.CannotMoveIntoSameDirectory, CommonUtils.GetFileOrDirectoryName(moniker)),
-                    null,
-                    OLEMSGICON.OLEMSGICON_CRITICAL,
-                    OLEMSGBUTTON.OLEMSGBUTTON_OK,
-                    OLEMSGDEFBUTTON.OLEMSGDEFBUTTON_FIRST);
-            }
-
-            private bool IsOurProject(IVsProject project) {
-                string projectDoc;
-                project.GetMkDocument((uint)VSConstants.VSITEMID.Root, out projectDoc);
-                return projectDoc == Project.Url;
-            }
-
-            abstract class Addition {
-                public abstract void DoAddition(ref bool? overwrite);
-            }
-
-            /// <summary>
-            /// Addition which doesn't add anything.  It's used when the user answers no to
-            /// overwriting a file, which results in us reporting an overall failure to the 
-            /// copy and paste.  This causes the file not to be deleted if it was a move.
-            /// 
-            /// This also means that if you're moving multiple files and answer no to one 
-            /// of them but not the other that the files are not removed from the source
-            /// hierarchy.
-            /// </summary>
-            class SkipOverwriteAddition : Addition {
-                internal static SkipOverwriteAddition Instance = new SkipOverwriteAddition();
-
-                public override void DoAddition(ref bool? overwrite) {
-                }
-            }
-
-            class ReparentLinkedFileAddition : Addition {
-                private readonly ProjectNode Project;
-                private readonly string TargetFolder;
-                private readonly string Moniker;
-
-                public ReparentLinkedFileAddition(ProjectNode project, string targetFolder, string moniker) {
-                    Project = project;
-                    TargetFolder = targetFolder;
-                    Moniker = moniker;
-                }
-
-                public override void DoAddition(ref bool? overwrite) {
-                    var existing = Project.FindNodeByFullPath(Moniker);
-                    bool created = false;
-                    if (existing != null) {
-                        Project.OnItemDeleted(existing);
-                        existing.Parent.RemoveChild(existing);
-                        Project.Site.GetUIThread().MustBeCalledFromUIThread();
-                        existing.ID = Project.ItemIdMap.Add(existing);
-                    } else {
-                        existing = Project.CreateFileNode(Moniker);
-                        created = true;
-                    }
-
-
-                    var newParent = TargetFolder == Project.ProjectHome ? Project : Project.FindNodeByFullPath(TargetFolder);
-                    newParent.AddChild(existing);
-                    if (Project.ItemsDraggedOrCutOrCopied != null) {
-                        Project.ItemsDraggedOrCutOrCopied.Remove(existing); // we don't need to remove the file after Paste
-                    }
-
-                    var link = existing.ItemNode.GetMetadata(ProjectFileConstants.Link);
-                    if (link != null || created) {
-                        // update the link to the new location within solution explorer
-                        existing.ItemNode.SetMetadata(
-                            ProjectFileConstants.Link,
-                            Path.Combine(
-                                CommonUtils.GetRelativeDirectoryPath(
-                                    Project.ProjectHome,
-                                    TargetFolder
-                                ),
-                                Path.GetFileName(Moniker)
-                            )
-                        );
-                    }
-                }
-            }
-
-            class FileAddition : Addition {
-                public readonly ProjectNode Project;
-                public readonly string TargetFolder;
-                public readonly DropEffect DropEffect;
-                public readonly string SourceMoniker;
-                public readonly IVsProject SourceHierarchy;
-                public readonly string NewFileName;
-
-                public FileAddition(ProjectNode project, string targetFolder, DropEffect dropEffect, string sourceMoniker, string newFileName, IVsProject sourceHierarchy) {
-                    Project = project;
-                    TargetFolder = targetFolder;
-                    DropEffect = dropEffect;
-                    SourceMoniker = sourceMoniker;
-                    SourceHierarchy = sourceHierarchy;
-                    NewFileName = newFileName;
-                }
-
-                public override void DoAddition(ref bool? overwrite) {
-                    string newPath = Path.Combine(TargetFolder, NewFileName);
-
-                    DirectoryInfo dirInfo = null;                    
-                        
-                    try {
-                        dirInfo = Directory.CreateDirectory(TargetFolder);
-                    } catch (ArgumentException) {
-                    } catch (UnauthorizedAccessException) {
-                    } catch (IOException) {
-                    } catch (NotSupportedException) {
-                    }
-
-                    if (dirInfo == null) {
-                        //Something went wrong and we failed to create the new directory
-                        //   Inform the user and cancel the addition
-                        Utilities.ShowMessageBox(
-                                            Project.Site,
-                                            SR.GetString(SR.FolderCannotBeCreatedOnDisk, CommonUtils.GetFileOrDirectoryName(TargetFolder)),
-                                            null,
-                                            OLEMSGICON.OLEMSGICON_CRITICAL,
-                                            OLEMSGBUTTON.OLEMSGBUTTON_OK,
-                                            OLEMSGDEFBUTTON.OLEMSGDEFBUTTON_FIRST);
-                        return;
-                    }
-                    
-
-                    if (DropEffect == DropEffect.Move && Utilities.IsSameComObject(Project, SourceHierarchy)) {
-                        // we are doing a move, we need to remove the old item, and add the new.
-                        // This also allows us to have better behavior if the user is selectively answering
-                        // no to files within the hierarchy.  We can do the rename of the individual items
-                        // which the user opts to move and not touch the ones they don't.  With a cross
-                        // hierarchy move if the user answers no to any of the items none of the items
-                        // are removed from the source hierarchy.
-                        var fileNode = Project.FindNodeByFullPath(SourceMoniker);
-                        Debug.Assert(fileNode is FileNode);
-
-                        Project.ItemsDraggedOrCutOrCopied.Remove(fileNode); // we don't need to remove the file after Paste                        
-
-                        if (File.Exists(newPath)) {
-                            // we checked before starting the copy, but somehow a file has snuck in.  Could be a race,
-                            // or the user could have cut and pasted 2 files from different folders into the same folder.
-                            bool shouldOverwrite;
-                            if (overwrite == null) {
-                                OverwriteFileDialog dialog;
-                                if (!PromptOverwriteFile(Path.GetFileName(newPath), out dialog)) {
-                                    // user cancelled
-                                    fileNode.ExpandItem(EXPANDFLAGS.EXPF_UnCutHighlightItem);
-                                    throw new CancelPasteException();
-                                }
-
-                                if (dialog.AllItems) {
-                                    overwrite = dialog.ShouldOverwrite;
-                                }
-
-                                shouldOverwrite = dialog.ShouldOverwrite;
-                            } else {
-                                shouldOverwrite = overwrite.Value;
-                            }
-
-                            if (!shouldOverwrite) {
-                                fileNode.ExpandItem(EXPANDFLAGS.EXPF_UnCutHighlightItem);
-                                return;
-                            }
-
-                            var existingNode = Project.FindNodeByFullPath(newPath);
-                            if (existingNode != null) {
-                                existingNode.Remove(true);
-                            } else {
-                                File.Delete(newPath);
-                            }
-                        }
-
-                        FileNode file = fileNode as FileNode;
-                        file.RenameInStorage(fileNode.Url, newPath);
-                        file.RenameFileNode(fileNode.Url, newPath);
-
-                        Project.Tracker.OnItemRenamed(SourceMoniker, newPath, VSRENAMEFILEFLAGS.VSRENAMEFILEFLAGS_NoFlags);
-                    } else {
-                        // we are copying and adding a new file node
-                        File.Copy(SourceMoniker, newPath, true);
-
-                        // best effort to reset the ReadOnly attribute
-                        try {
-                            File.SetAttributes(newPath, File.GetAttributes(newPath) & ~FileAttributes.ReadOnly);
-                        } catch (ArgumentException) {
-                        } catch (UnauthorizedAccessException) {
-                        } catch (IOException) {
-                        }
-
-                        var existing = Project.FindNodeByFullPath(newPath);
-                        if (existing == null) {
-                            var fileNode = Project.CreateFileNode(newPath);
-                            if (String.Equals(TargetFolder, Project.FullPathToChildren, StringComparison.OrdinalIgnoreCase)) {
-                                Project.AddChild(fileNode);
-                            } else {
-                                var targetFolder = Project.CreateFolderNodes(TargetFolder);
-
-                                //If a race occurrs simply treat the source as a non-included item
-                                bool wasMemberItem = false;
-                                var sourceItem = Project.FindNodeByFullPath(SourceMoniker);
-                                if (sourceItem != null) {
-                                    wasMemberItem = !sourceItem.IsNonMemberItem;
-                                }
-
-                                if (wasMemberItem && targetFolder.IsNonMemberItem) {
-                                    // dropping/pasting folder into non-member folder, non member folder
-                                    // should get included into the project.
-                                    ErrorHandler.ThrowOnFailure(targetFolder.IncludeInProject(false));
-                                }
-
-                                targetFolder.AddChild(fileNode);
-                                if (!wasMemberItem) {
-                                    // added child by default is included,
-                                    //   non-member copies are not added to the project
-                                    ErrorHandler.ThrowOnFailure(fileNode.ExcludeFromProject());
-                                }
-                            }
-                            Project.tracker.OnItemAdded(fileNode.Url, VSADDFILEFLAGS.VSADDFILEFLAGS_NoFlags);
-                        } else if (existing.IsNonMemberItem) {
-                            // replacing item that already existed, just include it in the project.
-                            existing.IncludeInProject(false);
-                        }
-                    }
-                }
-            }
-
-            class OverwriteFileAddition : FileAddition {
-                public OverwriteFileAddition(ProjectNode project, string targetFolder, DropEffect dropEffect, string sourceMoniker, string newFileName, IVsProject sourceHierarchy)
-                    : base(project, targetFolder, dropEffect, sourceMoniker, newFileName, sourceHierarchy) {
-                }
-
-                public override void DoAddition(ref bool? overwrite) {
-                    if (DropEffect == DropEffect.Move) {
-                        // File.Move won't overwrite, do it now.
-                        File.Delete(Path.Combine(TargetFolder, Path.GetFileName(NewFileName)));
-
-                        HierarchyNode existingNode;
-                        if (Utilities.IsSameComObject(SourceHierarchy, Project) &&
-                            (existingNode = Project.FindNodeByFullPath(Path.Combine(TargetFolder, NewFileName))) != null) {
-                            // remove the existing item from the hierarchy, base.DoAddition will add a new one
-                            existingNode.Remove(true);
-                        }
-                    }
-                    base.DoAddition(ref overwrite);
-                }
-            }
-        }
-
-        /// <summary>
-        /// Add an existing item (file/folder) to the project if it already exist in our storage.
-        /// </summary>
-        /// <param name="parentNode">Node to that this item to</param>
-        /// <param name="name">Name of the item being added</param>
-        /// <param name="targetPath">Path of the item being added</param>
-        /// <returns>Node that was added</returns>
-        protected virtual HierarchyNode AddNodeIfTargetExistInStorage(HierarchyNode parentNode, string name, string targetPath) {
-            if (parentNode == null) {
-                return null;
-            }
-
-            HierarchyNode newNode = parentNode;
-            // If the file/directory exist, add a node for it
-            if (File.Exists(targetPath)) {
-                VSADDRESULT[] result = new VSADDRESULT[1];
-                ErrorHandler.ThrowOnFailure(this.AddItem(parentNode.ID, VSADDITEMOPERATION.VSADDITEMOP_OPENFILE, name, 1, new string[] { targetPath }, IntPtr.Zero, result));
-                if (result[0] != VSADDRESULT.ADDRESULT_Success)
-                    throw new Exception();
-                newNode = this.FindNodeByFullPath(targetPath);
-                if (newNode == null)
-                    throw new Exception();
-            } else if (Directory.Exists(targetPath)) {
-                newNode = this.CreateFolderNodes(targetPath);
-            }
-            return newNode;
-        }
-
-        #endregion
-
-        #region non-virtual methods
-        /// <summary>
-        /// Handle the Cut operation to the clipboard
-        /// </summary>
-        protected internal int CutToClipboard() {
-            int returnValue = (int)OleConstants.OLECMDERR_E_NOTSUPPORTED;
-
-            this.RegisterClipboardNotifications(true);
-
-            // Create our data object and change the selection to show item(s) being cut
-            IOleDataObject dataObject = this.PackageSelectionDataObject(true);
-            if (dataObject != null) {
-                _copyCutState = CopyCutState.Cut;
-
-                // Add our cut item(s) to the clipboard
-                Site.GetClipboardService().SetClipboard(dataObject);
-
-                // Inform VS (UiHierarchyWindow) of the cut
-                IVsUIHierWinClipboardHelper clipboardHelper = (IVsUIHierWinClipboardHelper)GetService(typeof(SVsUIHierWinClipboardHelper));
-                if (clipboardHelper == null) {
-                    return VSConstants.E_FAIL;
-                }
-
-                returnValue = ErrorHandler.ThrowOnFailure(clipboardHelper.Cut(dataObject));
-            }
-
-            return returnValue;
-        }
-
-        /// <summary>
-        /// Handle the Copy operation to the clipboard
-        /// </summary>
-        protected internal int CopyToClipboard() {
-            int returnValue = (int)OleConstants.OLECMDERR_E_NOTSUPPORTED;
-            this.RegisterClipboardNotifications(true);
-
-            // Create our data object and change the selection to show item(s) being copy
-            IOleDataObject dataObject = this.PackageSelectionDataObject(false);
-            if (dataObject != null) {
-                _copyCutState = CopyCutState.Copied;
-
-                // Add our copy item(s) to the clipboard
-                Site.GetClipboardService().SetClipboard(dataObject);
-
-                // Inform VS (UiHierarchyWindow) of the copy
-                IVsUIHierWinClipboardHelper clipboardHelper = (IVsUIHierWinClipboardHelper)GetService(typeof(SVsUIHierWinClipboardHelper));
-                if (clipboardHelper == null) {
-                    return VSConstants.E_FAIL;
-                }
-                returnValue = ErrorHandler.ThrowOnFailure(clipboardHelper.Copy(dataObject));
-            }
-            return returnValue;
-        }
-
-        /// <summary>
-        /// Handle the Paste operation to a targetNode
-        /// </summary>
-        protected internal int PasteFromClipboard(HierarchyNode targetNode) {
-            int returnValue = (int)OleConstants.OLECMDERR_E_NOTSUPPORTED;
-
-            if (targetNode == null) {
-                return VSConstants.E_INVALIDARG;
-            }
-
-            //Get the clipboardhelper service and use it after processing dataobject
-            IVsUIHierWinClipboardHelper clipboardHelper = (IVsUIHierWinClipboardHelper)GetService(typeof(SVsUIHierWinClipboardHelper));
-            if (clipboardHelper == null) {
-                return VSConstants.E_FAIL;
-            }
-
-            try {
-                //Get dataobject from clipboard
-                IOleDataObject dataObject = Site.GetClipboardService().GetClipboard();
-                if (dataObject == null) {
-                    return VSConstants.E_UNEXPECTED;
-                }
-
-                DropEffect dropEffect = DropEffect.None;
-                DropDataType dropDataType = DropDataType.None;
-                try {
-                    // if we didn't initiate the cut, default to Move.  If we're dragging to another
-                    // project then their IVsUIHierWinClipboardHelperEvents.OnPaste method will
-                    // check both the drop effect AND whether or not a cut was initiated, and only
-                    // do a move if both are true.  Otherwise if we have a value non-None _copyCurState the
-                    // cut/copy initiated from within our project system and we're now pasting
-                    // back into ourselves, so we should simply respect it's value.
-                    dropEffect = _copyCutState == CopyCutState.Copied ? DropEffect.Copy : DropEffect.Move;
-                    dropDataType = this.ProcessSelectionDataObject(dataObject, targetNode, false, dropEffect);
-                    if (dropDataType == DropDataType.None) {
-                        dropEffect = DropEffect.None;
-                    }
-                } catch (ExternalException e) {
-                    Trace.WriteLine("Exception : " + e.Message);
-
-                    // If it is a drop from windows and we get any kind of error ignore it. This
-                    // prevents bogus messages from the shell from being displayed
-                    if (dropDataType != DropDataType.Shell) {
-                        throw;
-                    }
-                } finally {
-                    // Inform VS (UiHierarchyWindow) of the paste 
-                    returnValue = clipboardHelper.Paste(dataObject, (uint)dropEffect);
-                }
-            } catch (COMException e) {
-                Trace.WriteLine("Exception : " + e.Message);
-
-                returnValue = e.ErrorCode;
-            }
-
-            return returnValue;
-        }
-
-        /// <summary>
-        /// Determines if the paste command should be allowed.
-        /// </summary>
-        /// <returns></returns>
-        protected internal bool AllowPasteCommand() {
-            try {
-                IOleDataObject dataObject = Site.GetClipboardService().GetClipboard();
-                if (dataObject == null) {
-                    return false;
-                }
-
-                // First see if this is a set of storage based items
-                FORMATETC format = DragDropHelper.CreateFormatEtc((ushort)DragDropHelper.CF_VSSTGPROJECTITEMS);
-                if (dataObject.QueryGetData(new FORMATETC[] { format }) == VSConstants.S_OK)
-                    return true;
-                // Try reference based items
-                format = DragDropHelper.CreateFormatEtc((ushort)DragDropHelper.CF_VSREFPROJECTITEMS);
-                if (dataObject.QueryGetData(new FORMATETC[] { format }) == VSConstants.S_OK)
-                    return true;
-                // Try windows explorer files format
-                format = DragDropHelper.CreateFormatEtc((ushort)NativeMethods.CF_HDROP);
-                return (dataObject.QueryGetData(new FORMATETC[] { format }) == VSConstants.S_OK);
-            }
-                // We catch External exceptions since it might be that it is not our data on the clipboard.
-            catch (ExternalException e) {
-                Trace.WriteLine("Exception :" + e.Message);
-                return false;
-            }
-        }
-
-        /// <summary>
-        /// Register/Unregister for Clipboard events for the UiHierarchyWindow (solution explorer)
-        /// </summary>
-        /// <param name="register">true for register, false for unregister</param>
-        protected internal void RegisterClipboardNotifications(bool register) {
-            // Get the UiHierarchy window clipboard helper service
-            IVsUIHierWinClipboardHelper clipboardHelper = (IVsUIHierWinClipboardHelper)GetService(typeof(SVsUIHierWinClipboardHelper));
-            if (clipboardHelper == null) {
-                return;
-            }
-
-            if (register && this.copyPasteCookie == 0) {
-                // Register
-                ErrorHandler.ThrowOnFailure(clipboardHelper.AdviseClipboardHelperEvents(this, out this.copyPasteCookie));
-                Debug.Assert(this.copyPasteCookie != 0, "AdviseClipboardHelperEvents returned an invalid cookie");
-            } else if (!register && this.copyPasteCookie != 0) {
-                // Unregister
-                ErrorHandler.ThrowOnFailure(clipboardHelper.UnadviseClipboardHelperEvents(this.copyPasteCookie));
-                this.copyPasteCookie = 0;
-            }
-        }
-
-        /// <summary>
-        /// Process dataobject from Drag/Drop/Cut/Copy/Paste operation
-        /// 
-        /// drop indicates if it is a drag/drop or a cut/copy/paste.
-        /// </summary>
-        /// <remarks>The targetNode is set if the method is called from a drop operation, otherwise it is null</remarks>
-        internal DropDataType ProcessSelectionDataObject(IOleDataObject dataObject, HierarchyNode targetNode, bool drop, DropEffect dropEffect) {
-            Utilities.ArgumentNotNull("targetNode", targetNode);
-
-            DropDataType dropDataType = DropDataType.None;
-            bool isWindowsFormat = false;
-
-            // Try to get it as a directory based project.
-            List<string> filesDropped = DragDropHelper.GetDroppedFiles(DragDropHelper.CF_VSSTGPROJECTITEMS, dataObject, out dropDataType);
-            if (filesDropped.Count == 0) {
-                filesDropped = DragDropHelper.GetDroppedFiles(DragDropHelper.CF_VSREFPROJECTITEMS, dataObject, out dropDataType);
-            }
-            if (filesDropped.Count == 0) {
-                filesDropped = DragDropHelper.GetDroppedFiles(NativeMethods.CF_HDROP, dataObject, out dropDataType);
-                isWindowsFormat = (filesDropped.Count > 0);
-            }
-
-            if (dropDataType != DropDataType.None && filesDropped.Count > 0) {
-                string[] filesDroppedAsArray = filesDropped.ToArray();
-
-                HierarchyNode node = targetNode;
-
-                // For directory based projects the content of the clipboard is a double-NULL terminated list of Projref strings.
-                if (isWindowsFormat) {
-                    DropFilesOrFolders(filesDroppedAsArray, node);
-
-                    return dropDataType;
-                } else {
-                    if (AddFilesFromProjectReferences(node, filesDroppedAsArray, drop, dropEffect)) {
-                        return dropDataType;
-                    }
-                }
-            }
-
-            // If we reached this point then the drop data must be set to None.
-            // Otherwise the OnPaste will be called with a valid DropData and that would actually delete the item.
-            return DropDataType.None;
-        }
-
-        internal void DropFilesOrFolders(string[] filesDropped, HierarchyNode ontoNode) {
-            var waitDialog = (IVsThreadedWaitDialog)Site.GetService(typeof(SVsThreadedWaitDialog));
-            int waitResult = waitDialog.StartWaitDialog(
-                "Adding files and folders...",
-                "Adding files to your project, this may take several seconds...",
-                null,
-                0,
-                null,
-                null
-            );
-            try {
-                ontoNode = ontoNode.GetDragTargetHandlerNode();
-                string nodePath = ontoNode.FullPathToChildren;
-                bool droppingExistingDirectory = true;
-                foreach (var droppedFile in filesDropped) {
-                    if (!Directory.Exists(droppedFile) ||
-                        !String.Equals(Path.GetDirectoryName(droppedFile), nodePath, StringComparison.OrdinalIgnoreCase)) {
-                        droppingExistingDirectory = false;
-                        break;
-                    }
-                }
-
-                if (droppingExistingDirectory) {
-                    // we're dragging a directory/directories that already exist
-                    // into the location where they exist, we can do this via a fast path,
-                    // and pop up a nice progress bar.
-                    AddExistingDirectories(ontoNode, filesDropped);
-                } else {
-                    foreach (var droppedFile in filesDropped) {
-                        if (Directory.Exists(droppedFile) &&
-                            CommonUtils.IsSubpathOf(droppedFile, nodePath)) {
-                            int cancelled = 0;
-                            waitDialog.EndWaitDialog(ref cancelled);
-                            waitResult = VSConstants.E_FAIL; // don't end twice
-
-                            Utilities.ShowMessageBox(
-                                Site,
-                                SR.GetString(SR.CannotAddFolderAsDescendantOfSelf, CommonUtils.GetFileOrDirectoryName(droppedFile)),
-                                null,
-                                OLEMSGICON.OLEMSGICON_CRITICAL,
-                                OLEMSGBUTTON.OLEMSGBUTTON_OK,
-                                OLEMSGDEFBUTTON.OLEMSGDEFBUTTON_FIRST);
-
-                            return;
-                        }
-                    }
-
-                    // This is the code path when source is windows explorer
-                    VSADDRESULT[] vsaddresults = new VSADDRESULT[1];
-                    vsaddresults[0] = VSADDRESULT.ADDRESULT_Failure;
-                    int addResult = AddItem(ontoNode.ID, VSADDITEMOPERATION.VSADDITEMOP_OPENFILE, null, (uint)filesDropped.Length, filesDropped, IntPtr.Zero, vsaddresults);
-                    if (addResult != VSConstants.S_OK && addResult != VSConstants.S_FALSE && addResult != (int)OleConstants.OLECMDERR_E_CANCELED
-                        && vsaddresults[0] != VSADDRESULT.ADDRESULT_Success) {
-                        ErrorHandler.ThrowOnFailure(addResult);
-                    }
-                }
-            } finally {
-                if (ErrorHandler.Succeeded(waitResult)) {
-                    int cancelled = 0;
-                    waitDialog.EndWaitDialog(ref cancelled);
-                }
-            }
-        }
-
-        internal void AddExistingDirectories(HierarchyNode node, string[] filesDropped) {
-            List<KeyValuePair<HierarchyNode, HierarchyNode>> addedItems = new List<KeyValuePair<HierarchyNode, HierarchyNode>>();
-
-            var oldTriggerFlag = this.EventTriggeringFlag;
-            EventTriggeringFlag |= ProjectNode.EventTriggering.DoNotTriggerHierarchyEvents;
-            try {
-
-                foreach (var dir in filesDropped) {
-                    AddExistingDirectory(GetOrAddDirectory(node, addedItems, dir), dir, addedItems);
-                }
-            } finally {
-                EventTriggeringFlag = oldTriggerFlag;
-            }
-
-            if (addedItems.Count > 0) {
-                foreach (var item in addedItems) {
-                    OnItemAdded(item.Key, item.Value);
-                    this.tracker.OnItemAdded(item.Value.Url, VSADDFILEFLAGS.VSADDFILEFLAGS_NoFlags);
-                }
-                OnInvalidateItems(node);
-            }
-        }
-
-        private void AddExistingDirectory(HierarchyNode node, string path, List<KeyValuePair<HierarchyNode, HierarchyNode>> addedItems) {
-            foreach (var dir in Directory.GetDirectories(path)) {
-                var existingDir = GetOrAddDirectory(node, addedItems, dir);
-
-                AddExistingDirectory(existingDir, dir, addedItems);
-            }
-
-            foreach (var file in Directory.GetFiles(path)) {
-                var existingFile = node.FindImmediateChildByName(Path.GetFileName(file));
-                if (existingFile == null) {
-                    existingFile = CreateFileNode(file);
-                    addedItems.Add(new KeyValuePair<HierarchyNode, HierarchyNode>(node, existingFile));
-                    node.AddChild(existingFile);
-                }
-            }
-        }
-
-        private HierarchyNode GetOrAddDirectory(HierarchyNode node, List<KeyValuePair<HierarchyNode, HierarchyNode>> addedItems, string dir) {
-            var existingDir = node.FindImmediateChildByName(Path.GetFileName(dir));
-            if (existingDir == null) {
-                existingDir = CreateFolderNode(dir);
-                addedItems.Add(new KeyValuePair<HierarchyNode, HierarchyNode>(node, existingDir));
-                node.AddChild(existingDir);
-            }
-            return existingDir;
-        }
-
-        /// <summary>
-        /// Get the dropdatatype from the dataobject
-        /// </summary>
-        /// <param name="pDataObject">The dataobject to be analysed for its format</param>
-        /// <returns>dropdatatype or none if dataobject does not contain known format</returns>
-        internal static DropDataType QueryDropDataType(IOleDataObject pDataObject) {
-            if (pDataObject == null) {
-                return DropDataType.None;
-            }
-
-            // known formats include File Drops (as from WindowsExplorer),
-            // VSProject Reference Items and VSProject Storage Items.
-            FORMATETC fmt = DragDropHelper.CreateFormatEtc(NativeMethods.CF_HDROP);
-
-            if (DragDropHelper.QueryGetData(pDataObject, ref fmt) == VSConstants.S_OK) {
-                return DropDataType.Shell;
-            }
-
-            fmt.cfFormat = DragDropHelper.CF_VSREFPROJECTITEMS;
-            if (DragDropHelper.QueryGetData(pDataObject, ref fmt) == VSConstants.S_OK) {
-                // Data is from a Ref-based project.
-                return DropDataType.VsRef;
-            }
-
-            fmt.cfFormat = DragDropHelper.CF_VSSTGPROJECTITEMS;
-            if (DragDropHelper.QueryGetData(pDataObject, ref fmt) == VSConstants.S_OK) {
-                return DropDataType.VsStg;
-            }
-
-            return DropDataType.None;
-        }
-
-        /// <summary>
-        /// Returns the drop effect.
-        /// </summary>
-        /// <remarks>
-        /// // A directory based project should perform as follow:
-        ///		NO MODIFIER 
-        ///			- COPY if not from current hierarchy, 
-        ///			- MOVE if from current hierarchy
-        ///		SHIFT DRAG - MOVE
-        ///		CTRL DRAG - COPY
-        ///		CTRL-SHIFT DRAG - NO DROP (used for reference based projects only)
-        /// </remarks>
-        internal DropEffect QueryDropEffect(uint grfKeyState) {
-            //Validate the dropdatatype
-            if ((_dropType != DropDataType.Shell) && (_dropType != DropDataType.VsRef) && (_dropType != DropDataType.VsStg)) {
-                return DropEffect.None;
-            }
-
-            // CTRL-SHIFT
-            if ((grfKeyState & NativeMethods.MK_CONTROL) != 0 && (grfKeyState & NativeMethods.MK_SHIFT) != 0) {
-                // Because we are not referenced base, we don't support link
-                return DropEffect.None;
-            }
-
-            // CTRL
-            if ((grfKeyState & NativeMethods.MK_CONTROL) != 0)
-                return DropEffect.Copy;
-
-            // SHIFT
-            if ((grfKeyState & NativeMethods.MK_SHIFT) != 0)
-                return DropEffect.Move;
-
-            // no modifier
-            if (_dragging) {
-                // we are dragging from our project to our project, default to a Move
-                return DropEffect.Move;
-            } else {
-                // we are dragging, but we didn't initiate it, so it's cross project.  Default to
-                // a copy.
-                return DropEffect.Copy;
-            }
-        }
-
-        /// <summary>
-        /// Moves files from one part of our project to another.
-        /// </summary>
-        /// <param name="targetNode">the targetHandler node</param>
-        /// <param name="projectReferences">List of projectref string</param>
-        /// <returns>true if succeeded</returns>
-        internal bool AddFilesFromProjectReferences(HierarchyNode targetNode, string[] projectReferences, bool mouseDropping, DropEffect dropEffect) {
-            //Validate input
-            Utilities.ArgumentNotNull("projectReferences", projectReferences);
-            Utilities.CheckNotNull(targetNode);
-
-            if (!QueryEditProjectFile(false)) {
-                throw Marshal.GetExceptionForHR(VSConstants.OLE_E_PROMPTSAVECANCELLED);
-            }
-
-            return new ProjectReferenceFileAdder(this, targetNode, projectReferences, mouseDropping, dropEffect).AddFiles();
-        }
-
-
-        #endregion
-
-        #region private helper methods
-        /// <summary>
-        /// Empties all the data structures added to the clipboard and flushes the clipboard.
-        /// </summary>
-        private void CleanAndFlushClipboard() {
-            var clippy = Site.GetClipboardService();
-            IOleDataObject oleDataObject = clippy.GetClipboard();
-            if (oleDataObject == null) {
-                return;
-            }
-
-
-            string sourceProjectPath = DragDropHelper.GetSourceProjectPath(oleDataObject);
-
-            if (!String.IsNullOrEmpty(sourceProjectPath) && CommonUtils.IsSamePath(sourceProjectPath, this.GetMkDocument())) {
-                clippy.FlushClipboard();
-                bool opened = false;
-                try {
-                    opened = clippy.OpenClipboard();
-                    clippy.EmptyClipboard();
-                } finally {
-                    if (opened) {
-                        clippy.CloseClipboard();
-                    }
-                }
-            }
-        }
-
-        private IntPtr PackageSelectionData(StringBuilder sb, bool addEndFormatDelimiter) {
-            if (sb == null || sb.ToString().Length == 0 || this.ItemsDraggedOrCutOrCopied.Count == 0) {
-                return IntPtr.Zero;
-            }
-
-            // Double null at end.
-            if (addEndFormatDelimiter) {
-                if (sb.ToString()[sb.Length - 1] != '\0') {
-                    sb.Append('\0');
-                }
-            }
-
-            // We request unmanaged permission to execute the below.
-            new SecurityPermission(SecurityPermissionFlag.UnmanagedCode).Demand();
-
-            _DROPFILES df = new _DROPFILES();
-            int dwSize = Marshal.SizeOf(df);
-            Int16 wideChar = 0;
-            int dwChar = Marshal.SizeOf(wideChar);
-            int structSize = dwSize + ((sb.Length + 1) * dwChar);
-            IntPtr ptr = Marshal.AllocHGlobal(structSize);
-            df.pFiles = dwSize;
-            df.fWide = 1;
-            IntPtr data = IntPtr.Zero;
-            try {
-                data = UnsafeNativeMethods.GlobalLock(ptr);
-                Marshal.StructureToPtr(df, data, false);
-                IntPtr strData = new IntPtr((long)data + dwSize);
-                DragDropHelper.CopyStringToHGlobal(sb.ToString(), strData, structSize);
-            } finally {
-                if (data != IntPtr.Zero)
-                    UnsafeNativeMethods.GlobalUnLock(data);
-            }
-
-            return ptr;
-        }
-
-        #endregion
-
-        /// <summary>
-        /// Clears our current copy/cut state - happens after a paste
-        /// </summary>
-        private void ClearCopyCutState() {
-            _copyCutState = CopyCutState.None;
-        }
-
-
-    }
-}
->>>>>>> 8c7be864
+}