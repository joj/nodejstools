// Copyright (c) Microsoft.  All Rights Reserved.  Licensed under the Apache License, Version 2.0.  See License.txt in the project root for license information.

using System;
using System.Collections.Generic;
using System.Diagnostics.CodeAnalysis;
using System.IO;
using System.Linq;
using System.Reflection;
using System.Runtime.InteropServices;
using EnvDTE;
using Microsoft.VisualStudio.OLE.Interop;
using Microsoft.VisualStudioTools.Project;
using Process = System.Diagnostics.Process;

namespace Microsoft.VisualStudioTools
{
    internal class VisualStudioApp : IDisposable
    {
        private static readonly Dictionary<int, VisualStudioApp> _knownInstances = new Dictionary<int, VisualStudioApp>();
        private readonly int _processId;

        public static VisualStudioApp FromProcessId(int processId)
        {
            VisualStudioApp inst;
            lock (_knownInstances)
            {
                if (!_knownInstances.TryGetValue(processId, out inst))
                {
                    _knownInstances[processId] = inst = new VisualStudioApp(processId);
                }
            }
            return inst;
        }

        public static VisualStudioApp FromEnvironmentVariable(string variable)
        {
            string pid = Environment.GetEnvironmentVariable(variable);
            if (pid == null)
            {
                return null;
            }

            int processId;
            if (!int.TryParse(pid, out processId))
            {
                return null;
            }

            return FromProcessId(processId);
        }

        public VisualStudioApp(int processId)
        {
            _processId = processId;
        }

        public void Dispose()
        {
            lock (_knownInstances)
            {
                _knownInstances.Remove(_processId);
            }
        }

        // Source from
        //  http://blogs.msdn.com/b/kirillosenkov/archive/2011/08/10/how-to-get-dte-from-visual-studio-process-id.aspx
        [SuppressMessage("Microsoft.Design", "CA1060:MovePInvokesToNativeMethodsClass")]
        [DllImport("ole32.dll")]
        private static extern int CreateBindCtx(uint reserved, out IBindCtx ppbc);

        public DTE GetDTE()
        {
            var dte = GetDTE(_processId);
            if (dte == null)
            {
                throw new InvalidOperationException("Could not find VS DTE object for process " + _processId);
            }
            return dte;
        }

<<<<<<< HEAD
        private static DTE GetDTE(int processId)
        {
=======
#if DEV15
        private static bool DTELoaded = false;
#endif

        private static DTE GetDTE(int processId) {
#if DEV15
            // VS 2017 doesn't install some assemblies to the GAC that are needed to work with the
            // debugger, and as the tests don't execute in the devenv.exe process, those assemblies
            // fail to load - so load them manually from PublicAssemblies.

            // Use the executable name, as this is only needed for the out of proc test execution
            // that may interact with the debugger (vstest.executionengine.x86.exe).
            if (!DTELoaded)
            {
                string currentProc = Process.GetCurrentProcess().MainModule.FileName;
                if (StringComparer.OrdinalIgnoreCase.Equals(
                        Path.GetFileName(currentProc), "vstest.executionengine.x86.exe"))
                {
                    string baseDir = Path.GetDirectoryName(currentProc);
                    string publicAssemblies = Path.Combine(baseDir, "..\\..\\..\\PublicAssemblies");

                    Assembly.LoadFrom(Path.Combine(publicAssemblies, "Microsoft.VisualStudio.OLE.Interop.dll"));
                    Assembly.LoadFrom(Path.Combine(publicAssemblies, "envdte90.dll"));
                    Assembly.LoadFrom(Path.Combine(publicAssemblies, "envdte80.dll"));
                    Assembly.LoadFrom(Path.Combine(publicAssemblies, "envdte.dll"));
                }
                DTELoaded = true;
            }
#endif
>>>>>>> 436afabd
            MessageFilter.Register();

            var prefix = Process.GetProcessById(processId).ProcessName;
            if ("devenv".Equals(prefix, StringComparison.OrdinalIgnoreCase))
            {
                prefix = "VisualStudio";
            }

            var progId = string.Format("!{0}.DTE.{1}:{2}", prefix, AssemblyVersionInfo.VSVersion, processId);
            object runningObject = null;

            IBindCtx bindCtx = null;
            IRunningObjectTable rot = null;
            IEnumMoniker enumMonikers = null;

            try
            {
                Marshal.ThrowExceptionForHR(CreateBindCtx(reserved: 0, ppbc: out bindCtx));
                bindCtx.GetRunningObjectTable(out rot);
                rot.EnumRunning(out enumMonikers);

                var moniker = new IMoniker[1];
                uint numberFetched = 0;
                while (enumMonikers.Next(1, moniker, out numberFetched) == 0)
                {
                    var runningObjectMoniker = moniker[0];
                    string name = null;

                    try
                    {
                        if (runningObjectMoniker != null)
                        {
                            runningObjectMoniker.GetDisplayName(bindCtx, null, out name);
                        }
                    }
                    catch (UnauthorizedAccessException)
                    {
                        // Do nothing, there is something in the ROT that we do not have access to.
                    }

                    if (StringComparer.Ordinal.Equals(name, progId))
                    {
                        rot.GetObject(runningObjectMoniker, out runningObject);
                        break;
                    }
                }
            }
            finally
            {
                if (enumMonikers != null)
                {
                    Marshal.ReleaseComObject(enumMonikers);
                }

                if (rot != null)
                {
                    Marshal.ReleaseComObject(rot);
                }

                if (bindCtx != null)
                {
                    Marshal.ReleaseComObject(bindCtx);
                }
            }

            return (DTE)runningObject;
        }

        public bool AttachToProcess(ProcessOutput processOutput, Guid portSupplier, string transportQualifierUri)
        {
            var debugger3 = (EnvDTE90.Debugger3)GetDTE().Debugger;
            var transports = debugger3.Transports;
            EnvDTE80.Transport transport = null;
            for (var i = 1; i <= transports.Count; ++i)
            {
                var t = transports.Item(i);
                if (Guid.Parse(t.ID) == portSupplier)
                {
                    transport = t;
                    break;
                }
            }
            if (transport == null)
            {
                return false;
            }

            var processes = debugger3.GetProcesses(transport, transportQualifierUri);
            if (processes.Count < 1)
            {
                return false;
            }

            var process = processes.Item(1);
            return AttachToProcess(processOutput, process);
        }

        public bool AttachToProcess(ProcessOutput processOutput, Guid[] engines)
        {
            var debugger3 = (EnvDTE90.Debugger3)GetDTE().Debugger;
            var processes = debugger3.LocalProcesses;
            for (var i = 1; i < processes.Count; ++i)
            {
                var process = processes.Item(i);
                if (process.ProcessID == processOutput.ProcessId)
                {
                    return AttachToProcess(processOutput, process, engines);
                }
            }

            return false;
        }

        public bool AttachToProcess(ProcessOutput processOutput, EnvDTE.Process process, Guid[] engines = null)
        {
            // Retry the attach itself 3 times before displaying a Retry/Cancel
            // dialog to the user.
            var dte = GetDTE();
            dte.SuppressUI = true;
            try
            {
                try
                {
                    if (engines == null)
                    {
                        process.Attach();
                    }
                    else
                    {
                        var process3 = process as EnvDTE90.Process3;
                        if (process3 == null)
                        {
                            return false;
                        }
                        process3.Attach2(engines.Select(engine => engine.ToString("B")).ToArray());
                    }
                    return true;
                }
                catch (COMException)
                {
                    if (processOutput.Wait(TimeSpan.FromMilliseconds(500)))
                    {
                        // Process exited while we were trying
                        return false;
                    }
                }
            }
            finally
            {
                dte.SuppressUI = false;
            }

            // Another attempt, but display UI.
            process.Attach();
            return true;
        }
    }

    public class MessageFilter : IOleMessageFilter
    {
        // Start the filter.
        public static void Register()
        {
            IOleMessageFilter newFilter = new MessageFilter();
            IOleMessageFilter oldFilter = null;
            CoRegisterMessageFilter(newFilter, out oldFilter);
        }

        // Done with the filter, close it.
        public static void Revoke()
        {
            IOleMessageFilter oldFilter = null;
            CoRegisterMessageFilter(null, out oldFilter);
        }

        private const int SERVERCALL_ISHANDLED = 0;
        private const int SERVERCALL_RETRYLATER = 2;
        private const int PENDINGMSG_WAITDEFPROCESS = 2;

        private MessageFilter() { }

        // IOleMessageFilter functions.
        // Handle incoming thread requests.
        int IOleMessageFilter.HandleInComingCall(int dwCallType,
                                                 IntPtr hTaskCaller,
                                                 int dwTickCount,
                                                 IntPtr lpInterfaceInfo)
        {
            return SERVERCALL_ISHANDLED;
        }

        // Thread call was rejected, so try again.
        int IOleMessageFilter.RetryRejectedCall(IntPtr hTaskCallee, int dwTickCount, int dwRejectType)
        {
            if (dwRejectType == SERVERCALL_RETRYLATER && dwTickCount < 10000)
            {
                // Retry the thread call after 250ms
                return 250;
            }
            // Too busy; cancel call.
            return -1;
        }

        int IOleMessageFilter.MessagePending(System.IntPtr hTaskCallee, int dwTickCount, int dwPendingType)
        {
            return PENDINGMSG_WAITDEFPROCESS;
        }

        // Implement the IOleMessageFilter interface.
        [SuppressMessage("Microsoft.Design", "CA1060:MovePInvokesToNativeMethodsClass")]
        [DllImport("Ole32.dll")]
        private static extern int CoRegisterMessageFilter(IOleMessageFilter newFilter, out IOleMessageFilter oldFilter);
    }

    [ComImport(), Guid("00000016-0000-0000-C000-000000000046"),
    InterfaceTypeAttribute(ComInterfaceType.InterfaceIsIUnknown)]
    internal interface IOleMessageFilter
    {
        [PreserveSig]
        int HandleInComingCall(int dwCallType,
                               IntPtr hTaskCaller,
                               int dwTickCount,
                               IntPtr lpInterfaceInfo);

        [PreserveSig]
        int RetryRejectedCall(IntPtr hTaskCallee,
                              int dwTickCount,
                              int dwRejectType);

        [PreserveSig]
        int MessagePending(IntPtr hTaskCallee,
                           int dwTickCount,
                           int dwPendingType);
    }
}
<|MERGE_RESOLUTION|>--- conflicted
+++ resolved
@@ -34,7 +34,7 @@
 
         public static VisualStudioApp FromEnvironmentVariable(string variable)
         {
-            string pid = Environment.GetEnvironmentVariable(variable);
+            var pid = Environment.GetEnvironmentVariable(variable);
             if (pid == null)
             {
                 return null;
@@ -78,15 +78,12 @@
             return dte;
         }
 
-<<<<<<< HEAD
-        private static DTE GetDTE(int processId)
-        {
-=======
 #if DEV15
         private static bool DTELoaded = false;
 #endif
 
-        private static DTE GetDTE(int processId) {
+        private static DTE GetDTE(int processId)
+        {
 #if DEV15
             // VS 2017 doesn't install some assemblies to the GAC that are needed to work with the
             // debugger, and as the tests don't execute in the devenv.exe process, those assemblies
@@ -96,12 +93,12 @@
             // that may interact with the debugger (vstest.executionengine.x86.exe).
             if (!DTELoaded)
             {
-                string currentProc = Process.GetCurrentProcess().MainModule.FileName;
+                var currentProc = Process.GetCurrentProcess().MainModule.FileName;
                 if (StringComparer.OrdinalIgnoreCase.Equals(
                         Path.GetFileName(currentProc), "vstest.executionengine.x86.exe"))
                 {
-                    string baseDir = Path.GetDirectoryName(currentProc);
-                    string publicAssemblies = Path.Combine(baseDir, "..\\..\\..\\PublicAssemblies");
+                    var baseDir = Path.GetDirectoryName(currentProc);
+                    var publicAssemblies = Path.Combine(baseDir, "..\\..\\..\\PublicAssemblies");
 
                     Assembly.LoadFrom(Path.Combine(publicAssemblies, "Microsoft.VisualStudio.OLE.Interop.dll"));
                     Assembly.LoadFrom(Path.Combine(publicAssemblies, "envdte90.dll"));
@@ -111,7 +108,6 @@
                 DTELoaded = true;
             }
 #endif
->>>>>>> 436afabd
             MessageFilter.Register();
 
             var prefix = Process.GetProcessById(processId).ProcessName;
@@ -120,7 +116,7 @@
                 prefix = "VisualStudio";
             }
 
-            var progId = string.Format("!{0}.DTE.{1}:{2}", prefix, AssemblyVersionInfo.VSVersion, processId);
+            var progId = $"!{prefix}.DTE.{AssemblyVersionInfo.VSVersion}:{processId}";
             object runningObject = null;
 
             IBindCtx bindCtx = null;
@@ -346,4 +342,4 @@
                            int dwTickCount,
                            int dwPendingType);
     }
-}
+}